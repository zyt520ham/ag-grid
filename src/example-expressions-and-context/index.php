--- conflicted
+++ resolved
@@ -1,8 +1,4 @@
 <?php
-<<<<<<< HEAD
-$key = "Expressions & Context";
-=======
->>>>>>> 89353bb8
 $pageTitle = "Grid Expressions and Context Example";
 $pageDescription = "ag-Grid Expressions and Context example. Learn how to build a grid using Expressions and Context from ag-Grid";
 $pageKeyboards = "ag-Grid expressions Context";
