<?php
$key = "Cell Rendering";
$pageTitle = "ag-Grid Cell Rendering";
$pageDescription = "You can customise every cell in ag-Grid. This is done by providing cell renderers. This page describe creating cell renderers.";
$pageKeyboards = "ag-Grid Cell Renderers";
include '../documentation-main/documentation_header.php';
?>

<div>

    <h2>Cell Rendering</h2>

    <p>
        Cell Rendering - this is a very powerful feature in ag-Grid. With this, you can put whatever
        you want in the grid. The job of the grid is to lay out the cells. What goes into the cells,
        that's where you come in! You customise the rendering inside the cells by providing 'cellRenderers'.
    </p>

    <p>
        You configure cellRenderers as part of the column definition and can be one of the following:
        <ul>
        <li>function: The cellRenderer is a function that gets called once for each cell. The function
        should return a string (which will be treated as html) or a DOM object. Use this if you
        have no cleanup or refresh requirements of the cell - it's a 'fire and forget' approach
        to the cell rendering.</li>
        <li>component: The grid will call 'new' on the provided class and treat the object as a component, using
        lifecycle methods. Use this if you need to do cleanup when the cell is removed or have
        refresh requirements.</li>
        <li>string: The cellRenderer is looked up from the provided cellRenderers. Use this if you
        want to use a built in renderer (eg 'group') or you want to register your own cellRenderers
        for reuse.</li>
    </ul>
    </p>

    <h3>cellRenderer Function</h3>

    <p>
        The easiest (but not as flexible) way to provide your own cellRenderer is to provide a function.
        The function takes a set of parameters (with information on what to render) and you return back
        either a) a string of HTML or b) a DOM object.
    </p>

    <p>
        Below are some simple examples of cellRenderer function:
    </p>

<pre><code><span class="codeComment">// put the value in bold</span>
colDef.cellRenderer = function(params) {
    return '&lt;b>' + params.value.toUpperCase() + '&lt;/b>';
}

<span class="codeComment">// put a tooltip on the value</span>
colDef.cellRenderer = function(params) {
    return '&lt;span title="the tooltip">'+params.value+'&lt;/span>';
}

<span class="codeComment">// create a DOM object </span>
colDef.cellRenderer = function(params) {
    var eDiv = document.createElement('div');
    eDiv.innerHTML = '&lt;span class="my-css-class">&lt;button class="btn-simple">Push Me&lt;/button>&lt;/span>';
    var eButton = eDiv.querySelectorAll('.btn-simple')[0];
    var eButton.addEventListener('click', function() {
        console.log('button was clicked!!');
    });
    return eDiv;
}</code></pre>

    <p>
        See further below for the set of parameters passed to the rendering function.
    </p>

    <h3>cellRenderer Component</h3>

    <p>
        The most flexible (but a little more tricky) way to provide a cellRenderer is to provide a component class.
        The component class that you provide can have callback methods on it for refresh and destroy.
    </p>

    <note>
        <p>
            A cellRenderer Component is an ag-Grid concept that is similar in how 'components' work in other frameworks.
            Other than sharing the same concept and name, ag-Grid Components have nothing to do with Angular components,
            React components, or any other components.
        </p>
        <p>
            An ag-Grid cellRenderer Component does not need to extend any class or do anything except implement the
            methods shown in the interface.
        </p>
    </note>

    <p>
        The interface for the cellRenderer component is as follows:
    </p>

    <pre>interface ICellRenderer {
    <span class="codeComment">// Optional - Params for rendering. The same params that are passed to the cellRenderer function.</span>
    init?(params: any): void;

    <span class="codeComment">// Mandatory - Return the DOM element of your editor, this is what the grid puts into the DOM</span>
    getGui(): HTMLElement;

    <span class="codeComment">// Optional - Gets called once by grid after editing is finished - if your editor needs to do any cleanup,</span>
    <span class="codeComment">// do it here</span>
    destroy?(): void;

    <span class="codeComment">// Optional - Get the cell to refresh. If this method is not provided, then when refresh is needed, the grid</span>
    <span class="codeComment">// will remove the component from the DOM and create a new component in it's place with the new values.</span>
    refresh?(params: any): void;
}</pre>

    <p>
        Below is a simple example of cellRenderer class:
    </p>

<pre>
<code>
<span class="codeComment">// function to act as a class</span>
function MyCellRenderer () {}

<span class="codeComment">// gets called once before the renderer is used</span>
MyCellRenderer.prototype.init = function(params) {
    <span class="codeComment">// create the cell</span>
    this.eGui = document.createElement('div');
    this.eGui.innerHTML =
        '&lt;span class="my-css-class">
            &lt;button class="btn-simple">Push Me&lt;/button>
            &lt;span class="my-value">&lt;/span>
        &lt;/span>';

    <span class="codeComment">// get references to the elements we want</span>
    this.eButton = this.eGui.querySelectorAll('.btn-simple')[0];
    this.eValue = this.eGui.querySelectorAll('.my-value')[0];

    <span class="codeComment">// set value into cell</span>
    this.eValue.innerHTML = params.valueFormatted ? params.valueFormatted : params.value;

    <span class="codeComment">// add event listener to button</span>
    this.eventListener = function() {
        console.log('button was clicked!!');
    };
    this.eButton.addEventListener('click', this.eventListener);
};

<span class="codeComment">// gets called once when grid ready to insert the element</span>
MyCellRenderer.prototype.getGui = function() {
    return this.eGui;
};

<span class="codeComment">// gets called whenever the user gets the cell to refresh</span>
MyCellRenderer.prototype.refresh = function(params) {
    <span class="codeComment">// set value into cell again</span>
    this.eValue.innerHTML = params.valueFormatted ? params.valueFormatted : params.value;
};

<span class="codeComment">// gets called when the cell is removed from the grid</span>
MyCellRenderer.prototype.destroy = function() {
    <span class="codeComment">// do cleanup, remove event listener from button</span>
    this.eButton.removeEventListener('click', this.eventListener);
};</code></pre>

    <h3>cellRenderer Component Refresh</h3>

    <p>
        The grid is constantly refreshing rows and cells into the browser, but not every refresh of the grid
        results in the refresh method of your cellRenderer getting called. The following details when your
        cellRenderer refresh method gets called and when not.
    </p>

    <p>
        The following will result in cellRenderer refresh method getting called:
    <ul>
        <li>
            Calling <i>rowNode.setDataValue(colKey, value)</i> to set a value directly onto the rowNode
        </li>
        <li>
            When editing a cell and editing is stopped, so that cell displays new value after editing.
        </li>
        <li>
            Calling <i>api.refreshCells(rowNodes, colIds)</i> to inform grid data has changed (see <a href="../javascript-grid-refresh/">Refresh</a>).
        </li>
        <li>
            Calling <i>api.softRefreshView()</i> to inform grid data has changed (see <a href="../javascript-grid-refresh/">Refresh</a>).
        </li>
    </ul>
    If any of the above occur, the <i>refresh()</i> method will be called if it is provided. If not,
    the component will be destroyed and replaced.
    </p>

    <p>
        The following will <b>not</b> result in cellRenderer refresh method getting called:
    <ul>
        <li>
            Calling <i>rowNode.setData(data)</i> to set new data into a rowNode.
        </li>
        <li>
            Scrolling the grid vertically (results in rows getting ripped in / out of the dom).
        </li>
        <li>
            All other api refresh methods (<i>refreshRows, refreshView</i> etc).
        </li>
    </ul>
    All of the above will result in the component getting destrotyed and recreated.
    </p>

    <h3>
        cellRenderer Component Lifecycle
    </h3>

    <p>
        The lifecycle of the cellRenderer is as follows:
    <ul>
        <li><i>new</i> is called on the class.</li>
        <li><i>init()</i> is called once.</li>
        <li><i>getGui()</i> is called once.</li>
        <li><i>refresh()</i> is called 0..n times (ie it may never be called, or called multiple times)</li>
        <li><i>destroy()</i> is called once.</li>
    </ul>
    In other words, <i>new(), init(), getGui()</i> and <i>destroy()</i> are always called exactly once.
    <i>refresh()</i> is optionally called multiple times.
    </p>

    <p>
        If you are implementing <i>refresh()</i>, remember that <i>getGui()</i> is only called once, so be sure
        to update the existing GUI in your refresh, do not think that the grid is going to call <i>getGui()</i>
        again to get a new version of the GUI.
    </p>

    <h3>cellRenderer Params</h3>

    <p>
        The cellRenderer function and cellRenderer component take parameters as follows:
        <ul>
        <li><b>cellRenderer function: </b> Passed to function.</li>
        <li><b>cellRenderer component: </b> Passed to init method.</li>
        </ul>
        The parameters are identical regardless of which cellRenderer type you use and contain the following:
    </p>

    <table class="table">
        <tr>
            <th>Value</th>
            <th>Description</th>
        </tr>
        <tr>
            <th>value</th>
            <td>The value to be rendered.</td>
        </tr>
        <tr>
            <th>valueFormatted</th>
            <td>If a valueFormatter was provided, is the result of calling the formatter.</td>
        </tr>
        <tr>
            <th>valueGetter</th>
            <td>A function, that when called, gives you the value, calling the relevant valueGetter / expression
                if necessary. This can be called at any time after rendering should the value change and you
                find the refresh functionality provided by the grid is not enough.</td>
        </tr>
        <tr>
            <th>formatValue</th>
            <td>A function, that when called, formats the value. The valueFormatted attribute already gives
                you the formatted value, however you can call this if you need to format another value,
                maybe you need to format a different value (this is used by the provided 'animation' cellRenderers
                where they need to format the delta difference).</td>
        </tr>
        <tr>
            <th>node</th>
            <td>The RowNode of the row being rendered.</td>
        </tr>
        <tr>
            <th>data</th>
            <td>The row (from the rowData array, where value was taken) been rendered.</td>
        </tr>
        <tr>
            <th>column</th>
            <td>The column been rendered (in ag-Grid, each colDef is wrapped by a Column).</td>
        </tr>
        <tr>
            <th>colDef</th>
            <td>The colDef been rendered.</td>
        </tr>
        <tr>
            <th>$scope</th>
            <td>If compiling to Angular, is the row's child scope, otherwise null.</td>
        </tr>
        <tr>
            <th>rowIndex</th>
            <td>The index of the row, after sorting and filtering.</td>
        </tr>
        <tr>
            <th>api</th>
            <td>A reference to the grid api.</td>
        </tr>
        <tr>
            <th>columnApi</th>
            <td>A reference to the column api.</td>
        </tr>
        <tr>
            <th>context</th>
            <td>The context as set on the gridOptions.</td>
        </tr>
        <tr>
            <th>refreshCell</th>
            <td>A callback function, to tell the grid to refresh this cell and reapply all css styles and classes.
            Useful if you update the data for the cell and want to just render again from scratch.</td>
        </tr>
        <tr>
            <th>eGridCell</th>
            <td>A reference to the DOM element representing the grid cell that your component will live inside.
            Useful if you want to add event listeners or classes at this level. This is the DOM element that
            gets browser focus when selecting cells.</td>
        </tr>
        <tr>
            <th>eParentOfValue</th>
            <td>If using checkbox selection, your component will live inside eParentOfValue which sits beside a
                checkbox and both live inside eGridCell.</td>
        </tr>

    </table>

    <h3>Complementing cellRenderer Params</h3>

    <p>
        On top of the parameters provided by the grid, you can also provide your own parameters. This is useful if
        you want to 'configure' your cellRenderer. For example, you might have a cellRenderer for formatting
        currency but you need to provide what currency for your cellRenderer to use.
    </p>

    <p>
        Provide params to a cellRenderer using the colDef option cellRendererParams.
    </p>

<pre><code><span class="codeComment">// define cellRenderer to be reused</span>
var myCellRenderer = function(params) {
    return '&lt;span style="color: '+params.color+'">' + params.value + '&lt;/span>';
}

<span class="codeComment">// use with a color</span>
colDef.cellRenderer = myCellRenderer;
colDef.cellRendererParams = {
    color: 'guinnessBlack'
}

<span class="codeComment">// use with another color</span>
colDef.cellRenderer = myCellRenderer;
colDef.cellRendererParams = {
    color: 'irishGreen'
}</code></pre>

    <h3>Provided cellRenderers</h3>

    <p>Instead of providing a cellRenderer function or component, you can select from ones that come with the
    grid or install your own into the grid.</p>

    <p>
        The cellRenderers provided by the grid are as follows:
        <ul>
        <li><b>group</b>: For group rendering.</li>
        <li><b>animateShowChange</b>: Cell renderer that when data changes, it animates showing the difference by showing the delta for a period of time.</li>
        <li><b>animateSlide</b>: Cell renderer that when data changes, it animates showing the old value fading away to the left.</li>
    </ul>
    </p>

    <p>
        From the provided cellRenderers, it is intended the you use 'group' as is, however 
        'animateShowChange' and 'animateSlide' are given as examples on what is possible. How you show
        changes or otherwise want to refresh is going to be different for everyone. So take influence from
        what you see, but consider creating your own.
    </p>

    <p>Usage of group cellRenderer is detailed in the section <a href="../javascript-grid-grouping/">Grouping Rows and Aggregation</a>.</p>

    <p>Usage of animateShowChange and animateSlide is demonstrated in the section <a href="../javascript-grid-viewport/">Viewport</a>.</p>

    <!--

TAKING OUT as want to reconsider how to register components

    <h3>Registering cellRenderers</h3>
    
    <p>
        You do not need to register your cellRenderers. However if you do, they will be stored alongside the grid
        provided cellRenderers and will be available to your column definitions and identified by strings. This
        is useful if you want to provide your own cellRenders inside your company that are reused
        across grids. It also means you can define your columns using only JSON and not require
        referencing JavaScript functions directly.
    </p>

    <p>
        You register cellRenders in one of the following ways:
        <ul>
        <li>Provide <i>cellRenderers</i> property to the grid as a map of key=>cellRenderer pairs.
        This property is used once during grid initialisation.</li>
        <li>Register the cellRenderer by calling <i>gridApi.addCellRenderer(key, cellRenderer)</i>.
        This can be called at any time during the lifetime of the grid.</li>
    </ul>
    </p>
    -->
    <p>If you have many instances of a grid, you must register the cellRenders with each one.</p>

    <h3>Example: Using cellRenderers</h3>

    <p>
        The example below shows five columns formatted, demonstrating each of the
        methods above.
    </p>
    <ul>
        <li>'Month' column uses cellStyle to format each cell in the column with the same style.</li>
        <li>'Max Temp' and 'Min Temp' columns uses the Function method to format each cell in the column with the same style.</li>
        <li>'Days of Air Frost' column uses the Component method to format each cell in the column with the same style</li>
        <li>'Days Sunshine' and 'Rainfall (10mm)' use simple functions to display icons.</li>
    </ul>

    <show-example example="example2"></show-example>

    <!-- React from here on -->
    <h2 id="reactCellRendering">
        <img src="../images/react_large.png" style="width: 60px;"/>
        React Cell Rendering
    </h2>

    <p>
        It is possible to provide a React cellRenderer for ag-Grid to use. All of the information above is
        relevant to React cellRenderers. This section explains how to apply this logic to your React component.
    </p>

    <p>
        For examples on React cellRendering, see the
        <a href="https://github.com/ceolter/ag-grid-react-example">ag-grid-react-example</a> on Github.
        In the example, both 'Skills' and 'Proficiency' columns use React cellRenderers. The Country column
        uses a standard ag-Grid cellRenderer, to demonstrate both working side by side.</p>
    </p>

    <h3><img src="../images/react_large.png" style="width: 20px;"/> Specifying a React cellRenderer</h3>

    <p>
        If you are using the ag-grid-react component to create the ag-Grid instance,
        then you will have the option of additionally specifying the cellRenderers
        as React components.
    </p>

    <pre><span class="codeComment">// create your cellRenderer as a React component</span>
class NameCellRenderer extends React.Component {
    render() {
    <span class="codeComment">// put in render logic</span>
        return &lt;span>{this.props.value}&lt;/span>;
    }
}

<span class="codeComment">// then reference the Component in your colDef like this</span>
colDef = {

    <span class="codeComment">// instead of cellRenderer we use cellRendererFramework</span>
    cellRendererFramework: NameCellRenderer

    <span class="codeComment">// specify all the other fields as normal</span>
    headerName: 'Name',
    field: 'firstName',
    ...
}</pre>

    <p>
        By using <i>colDef.cellRendererFramework</i> (instead of <i>colDef.cellRenderer</i>) the grid
        will know it's a React component, based on the fact that you are using the React version of
        ag-Grid.
    </p>

    <p>
        This same mechanism can be to use a React Component in the following locations:
        <ul>
        <li>colDef.cellRenderer<b>Framework</b></li>
        <li>colDef.floatingCellRenderer<b>Framework</b></li>
        <li>gridOptions.fullWidthCellRenderer<b>Framework</b></li>
        <li>gridOptions.groupRowRenderer<b>Framework</b></li>
        <li>gridOptions.groupRowInnerRenderer<b>Framework</b></li>
    </ul>
        In other words, wherever you specify a normal cellRenderer, you can now specify a React cellRenderer
    in the property of the same name excepting ending 'Framework'. As long as you are using the React ag-Grid component,
    the grid will know the framework to use is React.
    </p>

    <h3><img src="../images/react_large.png" style="width: 20px;"/> React Props</h3>

    <p>
        The React component will get the 'cellRenderer Params' as described above as it's React Props.
        Therefore you can access all the parameters as React Props.

    <pre><span class="codeComment">// React cellRenderer Component</span>
class NameCellRenderer extends React.Component {

    <span class="codeComment">// did you know that React passes props to your component constructor??</span>
    constructor(props) {
        super(props);
        <span class="codeComment">// from here you can access any of the props!</span>
        console.log('The value is ' + props.value);
        <span class="codeComment">// we can even call grid API functions, if that was useful</span>
        props.api.selectAll();
    }

    render() {
        <span class="codeComment">// or access props using 'this'</span>
        return &lt;span>{this.props.value}&lt;/span>;
    }
}</pre>
    </p>

    <h3><img src="../images/react_large.png" style="width: 20px;"/> React Methods / Lifecycle</h3>

    <p>
        All of the methods in the ICellRenderer interface described above are applicable
        to the React Component with the following exceptions:
        <ul>
        <li><i>init()</i> is not used. Instead use the React props passed to your Component.</li>
        <li><i>destroy()</i> is not used. Instead use the React <i>componentWillUnmount()</i> method for
            any cleanup you need to do.</li>
        <li><i>getGui()</i> is not used. Instead do normal React magic in your <i>render()</i> method..</li>
    </ul>

    <h3><img src="../images/react_large.png" style="width: 20px;"/> Handling Refresh</h3>

    <p>
        You have the option of handling refresh or not by either providing a <i>refresh()</i> method on
        your React component or not. If not present, then the grid will destroy your component and create
        a new one if it tries to refresh the cell. If you do implement it, then it's up to your React
        components <i>refresh()</i> method to update the state of your component.
    </p>

    <!-- Angular 2 from here -->
    <h2 id="ng2CellRendering">
        <img src="../images/angular2_large.png" style="width: 60px;"/>
        Angular 2 Cell Rendering
    </h2>

    <p>
        It is possible to provide a Angular 2 cellRenderer for ag-Grid to use. All of the information above is
        relevant to Angular 2 cellRenderers. This section explains how to apply this logic to your Angular 2 component.
    </p>

    <p>
        For examples on Angular 2 cellRendering, see the
        <a href="https://github.com/ceolter/ag-grid-ng2-example">ag-grid-ng2-example</a> on Github.
        Angular 2 Rendererers are used on all but the first Grid on this example page (the first grid uses plain JavaScript Renderers)</p>
    </p>

    <h3><img src="../images/angular2_large.png" style="width: 20px;"/> Specifying a Angular 2 Cell Renderers</h3>

    <p>
        If you are using the ag-grid-ng2 component to create the ag-Grid instance,
        then you will have the option of additionally specifying the Cell Renderer
        as Angular 2 components. You have two options that are described below:
        <ol>
        <li>Angular 2 Components</li>
        <li>Angular 2 Templates</li>
    </ol>
    </p>

<<<<<<< HEAD
    <h3><img src="../images/angular2_large.png" style="width: 20px;"/> Cell Renderers from Angular 2 Components</h3>
    <pre><span class="codeComment">// create your Cell Renderer as a Angular 2 component</span>
=======
    <h2>cellRenderers from Angular 2 Components</h2>

    <h2>Angular 2 Component in ag-Grid</h2>

    <pre><span class="codeComment">// create your cellRenderer as a Angular 2 component</span>
>>>>>>> 0b16711e
@Component({
    selector: 'square-cell',
    template: `{{valueSquared()}}`
})
class SquareComponent implements AgRendererComponent {
    private params:any;

    agInit(params:any):void {
        this.params = params;
    }

    private valueSquared():number {
        return this.params.value * this.params.value;
    }
}
<span class="codeComment">// then reference the Component in your colDef like this</span>
colDef = {
    {
        headerName: "Square Component",
        field: "value",
        <span class="codeComment">// instead of cellRenderer we use cellRendererFramework</span>
        cellRendererFramework: {
            component: SquareComponent,
        },

        <span class="codeComment">// specify all the other fields as normal</span>
        editable:true,
        colId: "square",
        width: 200
    }
}</pre>

    <p>Your Angular 2 components need to implement <code>AgRendererComponent</code>.
        The ag Framework expects to find the <code>agInit</code> method on the created component, and uses it to supply the cell <code>params</code>.<p>

    <p>When specifying Angular 2 Components you can optionally specify Component dependencies, as well as which modules you wish to import.
        The latter is important if your component uses built in Angular 2 components (such as ngIf, ngStyle etc).</p>

    <pre>
cellRendererFramework: {
    component: YourComponent,

    <span class="codeComment">// dependencies are optional - these go into module.declarations</span>
    dependencies: [YourChildComponent1, YourChildComponent2],

    <span class="codeComment">// module imports are optional - these go into module.imports</span>
    moduleImports: [CommonModule, FormsModule]
}
</pre>

    <p>
        By using <i>colDef.cellRendererFramework</i> (instead of <i>colDef.cellRenderer</i>) the grid
        will know it's a Angular 2 component, based on the fact that you are using the Angular 2 version of
        ag-Grid.
    </p>

    <p>
        This same mechanism can be to use a Angular 2 Component in the following locations:
        <ul>
        <li>colDef.cellRenderer<b>Framework</b></li>
        <li>colDef.floatingCellRenderer<b>Framework</b></li>
        <li>gridOptions.fullWidthCellRenderer<b>Framework</b></li>
        <li>gridOptions.groupRowRenderer<b>Framework</b></li>
        <li>gridOptions.groupRowInnerRenderer<b>Framework</b></li>
    </ul>
        In other words, wherever you specify a normal cellRenderer, you can now specify a Angular 2 cellRenderer
    in the property of the same name excepting ending 'Framework'. As long as you are using the Angular 2 ag-Grid component,
    the grid will know the framework to use is Angular 2.
    </p>

    <h3><img src="../images/angular2_large.png" style="width: 20px;"/> Angular 2 Methods / Lifecycle</h3>

    <p>
        All of the methods in the ICellRenderer interface described above are applicable
        to the Angular 2 Component with the following exceptions:
        <ul>
        <li><i>init()</i> is not used. Instead implement the <code>agInit</code> method (on the <code>AgRendererComponent</code> interface).</li>
        <li><i>destroy()</i> is not used. Instead implement the Angular 2<code>OnDestroy</code> interface (<code>ngOnDestroy</code>) for
            any cleanup you need to do.</li>
        <li><i>getGui()</i> is not used. Instead do normal Angular 2 magic in your Component via the Angular 2 template.</li>
    </ul>

    <h3><img src="../images/angular2_large.png" style="width: 20px;"/> Handling Refresh</h3>

    <p>To receive update (for example, after an edit) you should implement the optional <code>refresh</code> method on the <code>AgRendererComponent</code> interface.</p>

    <h3><img src="../images/angular2_large.png" style="width: 20px;"/> Cell Renderers from Angular 2 Templates</h3>
<pre ng-non-bindable><span class="codeComment">// then reference the Component in your colDef like this</span>
colDef = {
    <span class="codeComment">// instead of cellRenderer we use cellRendererFramework</span>
    cellRendererFramework: {
        template: '{{params.value | currency}}',
        moduleImports: [CommonModule]
    },
    <span class="codeComment">// specify all the other fields as normal</span>
    headerName: "Currency Pipe Template",
    field: "value",
    width: 200
    </pre>

    <p>Note in the above configuration we specify CommonModule as an import as we're using the <code>currency</code> pipe.
        Note too that there is no <code>dependencies</code> option for templates.</p></div>

<?php include '../documentation-main/documentation_footer.php';?><|MERGE_RESOLUTION|>--- conflicted
+++ resolved
@@ -541,11 +541,11 @@
         Angular 2 Rendererers are used on all but the first Grid on this example page (the first grid uses plain JavaScript Renderers)</p>
     </p>
 
-    <h3><img src="../images/angular2_large.png" style="width: 20px;"/> Specifying a Angular 2 Cell Renderers</h3>
+    <h3><img src="../images/angular2_large.png" style="width: 20px;"/> Specifying a Angular 2 cellRenderer</h3>
 
     <p>
         If you are using the ag-grid-ng2 component to create the ag-Grid instance,
-        then you will have the option of additionally specifying the Cell Renderer
+        then you will have the option of additionally specifying the cellRenderers
         as Angular 2 components. You have two options that are described below:
         <ol>
         <li>Angular 2 Components</li>
@@ -553,16 +553,11 @@
     </ol>
     </p>
 
-<<<<<<< HEAD
-    <h3><img src="../images/angular2_large.png" style="width: 20px;"/> Cell Renderers from Angular 2 Components</h3>
-    <pre><span class="codeComment">// create your Cell Renderer as a Angular 2 component</span>
-=======
     <h2>cellRenderers from Angular 2 Components</h2>
 
     <h2>Angular 2 Component in ag-Grid</h2>
 
     <pre><span class="codeComment">// create your cellRenderer as a Angular 2 component</span>
->>>>>>> 0b16711e
 @Component({
     selector: 'square-cell',
     template: `{{valueSquared()}}`
@@ -649,7 +644,7 @@
 
     <p>To receive update (for example, after an edit) you should implement the optional <code>refresh</code> method on the <code>AgRendererComponent</code> interface.</p>
 
-    <h3><img src="../images/angular2_large.png" style="width: 20px;"/> Cell Renderers from Angular 2 Templates</h3>
+    <h2>cellRenderers from Angular 2 Templates</h2>
 <pre ng-non-bindable><span class="codeComment">// then reference the Component in your colDef like this</span>
 colDef = {
     <span class="codeComment">// instead of cellRenderer we use cellRendererFramework</span>
