<!DOCTYPE html>
<html>
<head lang="en">
    <meta charset="UTF-8">
    <title><?php echo $pageTitle; ?></title>
    <meta name="description" content="<?php echo $pageDescription; ?>">
    <meta name="keywords" content="<?php echo $pageKeyboards; ?>"/>
    <meta name="viewport" content="width=device-width, initial-scale=1.0">

    <!-- Bootstrap -->
    <link inline rel="stylesheet" href="../dist/bootstrap/css/bootstrap.css">

    <link inline rel="stylesheet" href="../style.css">
    <link inline rel="stylesheet" href="../documentation-main/documentation.css">
    <link href="//maxcdn.bootstrapcdn.com/font-awesome/4.2.0/css/font-awesome.min.css" rel="stylesheet">

    <link rel="shortcut icon" href="https://www.ag-grid.com/favicon.ico" />

<!-- Hotjar Tracking Code for https://www.ag-grid.com/ -->
<script>
    (function(h,o,t,j,a,r){
        h.hj=h.hj||function(){(h.hj.q=h.hj.q||[]).push(arguments)};
        h._hjSettings={hjid:372643,hjsv:5};
        a=o.getElementsByTagName('head')[0];
        r=o.createElement('script');r.async=1;
        r.src=t+h._hjSettings.hjid+j+h._hjSettings.hjsv;
        a.appendChild(r);
    })(window,document,'//static.hotjar.com/c/hotjar-','.js?sv=');
</script>


</head>

<?php
$version = 'latest';

$rootFolder;
if (strcmp($version , 'latest') == 0) {
    $rootFolder = '/';
} else {
    $rootFolder = '/archive/'.$version.'/';
}
?>

<body ng-app="documentation">

<?php if ($version=='latest') {
    $navKey = "documentation";
    include '../includes/navbar.php';
} else { ?>
    <nav class="navbar-inverse">
        <div class="container">
            <div class="row">
                <div class="col-md-12 top-header big-text">
                        <span class="top-button-wrapper">
                            <a class="top-button" href="<?php print($rootFolder) ?>"> <i class="fa fa-users"></i> ag-Grid Archive Documentation <?php print($version) ?></a>
                        </span>
                </div>
            </div>

        </div>
    </nav>
<?php } ?>

<?php $headerTitle = "Documentation"; include '../includes/headerRow.php'; ?>


    <div class="container" style="margin-top: 20px">

        <div class="row">

            <div class="col-sm-2">


                <h4>
                    The Basics
                </h4>

                <?php if ($key == "Getting Started") { ?>
                    <span class="sidebarLinkSelected">Getting Started</span>
                <?php } else { ?>
                    <a class="sidebarLink" href="<?php print($rootFolder) ?>javascript-grid-getting-started/">Getting Started</a>
                <?php } ?>

                <?php if ($key == "Getting Started Javascript") { ?>
                    <span class="sidebarLinkSelected childItem"><img inline src="/images/javascript_small.png" width="20px"> Javascript</span>
                <?php } else { ?>
                    <a class="sidebarLink childItem" href="<?php print($rootFolder) ?>best-javascript-data-grid/"><img inline src="/images/javascript_small.png" width="20px"> Javascript</a>
                <?php } ?>

                <?php if ($key == "Getting Started React") { ?>
                    <span class="sidebarLinkSelected childItem"><img inline src="/images/react_small.png" width="20px"> React</span>
                <?php } else { ?>
                    <a class="sidebarLink childItem" href="<?php print($rootFolder) ?>best-react-data-grid/"><img inline src="/images/react_small.png" width="20px"> React</a>
                <?php } ?>

                <?php if ($key == "Getting Started ng1") { ?>
                    <span class="sidebarLinkSelected childItem"><img inline src="/images/angularjs_small.png" width="20px"> Angular 1.x</span>
                <?php } else { ?>
                    <a class="sidebarLink childItem" href="<?php print($rootFolder) ?>best-angularjs-data-grid/"><img inline src="/images/angularjs_small.png" width="20px"> Angular 1.x</a>
                <?php } ?>

                <?php if ($key == "Getting Started ng2") { ?>
                    <span class="sidebarLinkSelected childItem"><img inline src="/images/angular2_small.png" width="20px"> Angular 2+</span>
                <?php } else { ?>
                    <a class="sidebarLink childItem" href="<?php print($rootFolder) ?>best-angular-2-data-grid/"><img inline src="/images/angular2_small.png"width="20px"> Angular 2+</a>
                <?php } ?>


                <?php if ($key == "Angular SystemJS") { ?>
                    <span class="sidebarLinkSelected" style="padding-left: 40px">SystemJS</span>
                <?php } else { ?>
                    <a class="sidebarLink" href="<?php print($rootFolder) ?>ag-grid-angular-systemjs/" style="padding-left: 40px">SystemJS</a>
                <?php } ?>

                <?php if ($key == "Angular Webpack") { ?>
                    <span class="sidebarLinkSelected" style="padding-left: 40px">Webpack</span>
                <?php } else { ?>
                    <a class="sidebarLink" href="<?php print($rootFolder) ?>ag-grid-angular-webpack/" style="padding-left: 40px">Webpack</a>
                <?php } ?>

                <?php if ($key == "Angular CLI") { ?>
                    <span class="sidebarLinkSelected" style="padding-left: 40px">Angular CLI</span>
                <?php } else { ?>
                    <a class="sidebarLink" href="<?php print($rootFolder) ?>ag-grid-angular-angularcli/" style="padding-left: 40px">Angular CLI</a>
                <?php } ?>

                <?php if ($key == "Getting Started Web Components") { ?>
                    <span class="sidebarLinkSelected childItem"><img inline src="/images/webComponents_small.png" width="20px"> Web Components</span>
                <?php } else { ?>
                    <a class="sidebarLink childItem" href="<?php print($rootFolder) ?>best-web-component-data-grid/"><img inline src="/images/webComponents_small.png" width="20px"> Web Components</a>
                <?php } ?>

                <?php if ($key == "Getting Started Aurelia") { ?>
                    <span class="sidebarLinkSelected childItem"><img inline src="/images/aurelia_small.png" width="20px"> Aurelia</span>
                <?php } else { ?>
                    <a class="sidebarLink childItem" href="<?php print($rootFolder) ?>best-aurelia-data-grid/"><img inline src="/images/aurelia_small.png" width="20px"> Aurelia</a>
                <?php } ?>

                <?php if ($key == "Width & Height") { ?>
                    <span class="sidebarLinkSelected">Width & Height</span>
                <?php } else { ?>
                    <a class="sidebarLink" href="<?php print($rootFolder) ?>javascript-grid-width-and-height/">Width & Height</a>
                <?php } ?>

                <h4>
                    Interfacing
                </h4>

                <?php if ($key == "Interfacing Overview") { ?>
                    <span class="sidebarLinkSelected">Overview</span>
                <?php } else { ?>
                    <a class="sidebarLink" href="<?php print($rootFolder) ?>javascript-grid-interfacing-overview/">Overview</a>
                <?php } ?>

                <?php if ($key == "Properties") { ?>
                    <span class="sidebarLinkSelected">Properties</span>
                <?php } else { ?>
                    <a class="sidebarLink" href="<?php print($rootFolder) ?>javascript-grid-properties/">Properties</a>
                <?php } ?>

                <?php if ($key == "Column Definitions") { ?>
                    <span class="sidebarLinkSelected">Columns</span>
                <?php } else { ?>
                    <a class="sidebarLink" href="<?php print($rootFolder) ?>javascript-grid-column-definitions/">Columns</a>
                <?php } ?>

                <?php if ($key == "Events") { ?>
                    <span class="sidebarLinkSelected">Events</span>
                <?php } else { ?>
                    <a class="sidebarLink" href="<?php print($rootFolder) ?>javascript-grid-events/">Events</a>
                <?php } ?>

                <?php if ($key == "Callbacks") { ?>
                    <span class="sidebarLinkSelected">Callbacks</span>
                <?php } else { ?>
                    <a class="sidebarLink" href="<?php print($rootFolder) ?>javascript-grid-callbacks/">Callbacks</a>
                <?php } ?>

                <?php if ($key == "Grid API") { ?>
                    <span class="sidebarLinkSelected">Grid API</span>
                <?php } else { ?>
                    <a class="sidebarLink" href="<?php print($rootFolder) ?>javascript-grid-api/">Grid API</a>
                <?php } ?>

                <?php if ($key == "Column API") { ?>
                    <span class="sidebarLinkSelected">Column API</span>
                <?php } else { ?>
                    <a class="sidebarLink" href="<?php print($rootFolder) ?>javascript-grid-column-api/">Column API</a>
                <?php } ?>

                <h4>
                    Free Features
                </h4>

                <?php if ($key == "Sorting") { ?>
                    <span class="sidebarLinkSelected">Sorting</span>
                <?php } else { ?>
                    <a class="sidebarLink" href="<?php print($rootFolder) ?>javascript-grid-sorting/">Sorting</a>
                <?php } ?>

                <?php if ($key == "Filtering") { ?>
                    <span class="sidebarLinkSelected">Filtering</span>
                <?php } else { ?>
                    <a class="sidebarLink" href="<?php print($rootFolder) ?>javascript-grid-filtering/">Filtering</a>
                <?php } ?>

                <?php if ($key == "Selection") { ?>
                    <span class="sidebarLinkSelected">Selection</span>
                <?php } else { ?>
                    <a class="sidebarLink" href="<?php print($rootFolder) ?>javascript-grid-selection/">Selection</a>
                <?php } ?>

                <?php if ($key == "Resizing") { ?>
                    <span class="sidebarLinkSelected">Resizing</span>
                <?php } else { ?>
                    <a class="sidebarLink" href="<?php print($rootFolder) ?>javascript-grid-resizing/">Resizing</a>
                <?php } ?>

                <?php if ($key == "Pinning") { ?>
                    <span class="sidebarLinkSelected">Pinning</span>
                <?php } else { ?>
                    <a class="sidebarLink" href="<?php print($rootFolder) ?>javascript-grid-pinning/">Pinning</a>
                <?php } ?>

                <?php if ($key == "Grouping Columns") { ?>
                    <span class="sidebarLinkSelected">Grouping Columns</span>
                <?php } else { ?>
                    <a class="sidebarLink" href="<?php print($rootFolder) ?>javascript-grid-grouping-headers/">Grouping Columns</a>
                <?php } ?>

                <?php if ($key == "Tree Data") { ?>
                    <span class="sidebarLinkSelected">Tree Data</span>
                <?php } else { ?>
                    <a class="sidebarLink" href="<?php print($rootFolder) ?>javascript-grid-tree/">Tree Data</a>
                <?php } ?>

                <?php if ($key == "Row Height") { ?>
                    <span class="sidebarLinkSelected">Row Height</span>
                <?php } else { ?>
                    <a class="sidebarLink" href="<?php print($rootFolder) ?>javascript-grid-row-height/">Row Height</a>
                <?php } ?>

                <?php if ($key == "Floating") { ?>
                    <span class="sidebarLinkSelected">Floating Rows</span>
                <?php } else { ?>
                    <a class="sidebarLink" href="<?php print($rootFolder) ?>javascript-grid-floating/">Floating Rows</a>
                <?php } ?>

                <?php if ($key == "Value Getters") { ?>
                    <span class="sidebarLinkSelected">Value Getters</span>
                <?php } else { ?>
                    <a class="sidebarLink" href="<?php print($rootFolder) ?>javascript-grid-value-getters/">Value Getters</a>
                <?php } ?>

                <?php if ($key == "Cell Expressions") { ?>
                    <span class="sidebarLinkSelected">Cell Expressions</span>
                <?php } else { ?>
                    <a class="sidebarLink" href="<?php print($rootFolder) ?>javascript-grid-cell-expressions/">Cell Expressions</a>
                <?php } ?>

                <?php if ($key == "Cell Styling") { ?>
                    <span class="sidebarLinkSelected">Cell Styling</span>
                <?php } else { ?>
                    <a class="sidebarLink" href="<?php print($rootFolder) ?>javascript-grid-cell-styling/">Cell Styling</a>
                <?php } ?>

                <?php if ($key == "Cell Rendering") { ?>
                    <span class="sidebarLinkSelected">Cell Rendering</span>
                <?php } else { ?>
                    <a class="sidebarLink" href="<?php print($rootFolder) ?>javascript-grid-cell-rendering/">Cell Rendering</a>
                <?php } ?>

                <?php if ($key == "Cell Editing") { ?>
                    <span class="sidebarLinkSelected">Cell Editing</span>
                <?php } else { ?>
                    <a class="sidebarLink" href="<?php print($rootFolder) ?>javascript-grid-cell-editing/">Cell Editing</a>
                <?php } ?>

                <?php if ($key == "Context") { ?>
                    <span class="sidebarLinkSelected">Context</span>
                <?php } else { ?>
                    <a class="sidebarLink" href="<?php print($rootFolder) ?>javascript-grid-context/">Context</a>
                <?php } ?>

                <?php if ($key == "InsertRemove") { ?>
                    <span class="sidebarLinkSelected">Insert & Remove</span>
                <?php } else { ?>
                    <a class="sidebarLink" href="<?php print($rootFolder) ?>javascript-grid-insert-remove/">Insert & Remove</a>
                <?php } ?>

                <?php if ($key == "Refresh") { ?>
                    <span class="sidebarLinkSelected">Refresh</span>
                <?php } else { ?>
                    <a class="sidebarLink" href="<?php print($rootFolder) ?>javascript-grid-refresh/">Refresh</a>
                <?php } ?>

                <?php if ($key == "Animation") { ?>
                    <span class="sidebarLinkSelected">Animation</span>
                <?php } else { ?>
                    <a class="sidebarLink" href="<?php print($rootFolder) ?>javascript-grid-animation/">Animation</a>
                <?php } ?>

                <?php if ($key == "Header Rendering") { ?>
                    <span class="sidebarLinkSelected">Header Templates<br/>&nbsp;& Rendering</span>
                <?php } else { ?>
                    <a class="sidebarLink" href="<?php print($rootFolder) ?>javascript-grid-header-rendering/">Header Templates<br/>&nbsp;& Rendering</a>
                <?php } ?>

                <?php if ($key == "Keyboard Navigation") { ?>
                    <span class="sidebarLinkSelected">Keyboard Navigation</span>
                <?php } else { ?>
                    <a class="sidebarLink" href="<?php print($rootFolder) ?>javascript-grid-keyboard-navigation/">Keyboard Navigation</a>
                <?php } ?>

                <?php if ($key == "Internationalisation") { ?>
                    <span class="sidebarLinkSelected">Internationalisation</span>
                <?php } else { ?>
                    <a class="sidebarLink" href="<?php print($rootFolder) ?>javascript-grid-internationalisation/">Internationalisation</a>
                <?php } ?>

                <?php if ($key == "Full Width") { ?>
                    <span class="sidebarLinkSelected">Full Width Rows<br/>&nbsp;& Master Detail</span>
                <?php } else { ?>
                    <a class="sidebarLink" href="<?php print($rootFolder) ?>javascript-grid-master-detail/">Full Width Rows<br/>&nbsp;& Master Detail</a>
                <?php } ?>

                <?php if ($key == "Master / Slave") { ?>
                    <span class="sidebarLinkSelected">Master / Slave</span>
                <?php } else { ?>
                    <a class="sidebarLink" href="<?php print($rootFolder) ?>javascript-grid-master-slave/">Master / Slave</a>
                <?php } ?>

                <?php if ($key == "Touch") { ?>
                    <span class="sidebarLinkSelected">Touch</span>
                <?php } else { ?>
                    <a class="sidebarLink" href="<?php print($rootFolder) ?>javascript-grid-touch/">Touch</a>
                <?php } ?>

                <?php if ($key == "Row Model") { ?>
                    <span class="sidebarLinkSelected">Row Model</span>
                <?php } else { ?>
                    <a class="sidebarLink" href="<?php print($rootFolder) ?>javascript-grid-model/">Row Model</a>
                <?php } ?>

                <?php if ($key == "Data Export") { ?>
                    <span class="sidebarLinkSelected">CSV Export</span>
                <?php } else { ?>
                    <a class="sidebarLink" href="<?php print($rootFolder) ?>javascript-grid-export/">CSV Export</a>
                <?php } ?>

                <?php if ($key == "Styling") { ?>
                    <span class="sidebarLinkSelected">Layout & Styling</span>
                <?php } else { ?>
                    <a class="sidebarLink" href="<?php print($rootFolder) ?>javascript-grid-styling/">Layout & Styling</a>
                <?php } ?>

                <?php if ($key == "Fresh Theme") { ?>
                    <span class="sidebarLinkSelected">&nbsp;  Fresh Theme</span>
                <?php } else { ?>
                    <a class="sidebarLink" href="<?php print($rootFolder) ?>javascript-grid-themes/fresh-theme.php">&nbsp;  Fresh Theme</a>
                <?php } ?>
                <?php if ($key == "Blue Theme") { ?>
                    <span class="sidebarLinkSelected">&nbsp;  Blue Theme</span>
                <?php } else { ?>
                    <a class="sidebarLink" href="<?php print($rootFolder) ?>javascript-grid-themes/blue-theme.php">&nbsp;  Blue Theme</a>
                <?php } ?>
                <?php if ($key == "Dark Theme") { ?>
                    <span class="sidebarLinkSelected">&nbsp;  Dark Theme</span>
                <?php } else { ?>
                    <a class="sidebarLink" href="<?php print($rootFolder) ?>javascript-grid-themes/dark-theme.php">&nbsp;  Dark Theme</a>
                <?php } ?>
                <?php if ($key == "Material Theme") { ?>
                    <span class="sidebarLinkSelected">&nbsp;  Material Theme</span>
                <?php } else { ?>
                    <a class="sidebarLink" href="<?php print($rootFolder) ?>javascript-grid-themes/material-theme.php">&nbsp;  Material Theme</a>
                <?php } ?>
                <?php if ($key == "Bootstrap Theme") { ?>
                    <span class="sidebarLinkSelected">&nbsp;  Bootstrap Theme</span>
                <?php } else { ?>
                    <a class="sidebarLink" href="<?php print($rootFolder) ?>javascript-grid-themes/bootstrap-theme.php">&nbsp;  Bootstrap Theme</a>
                <?php } ?>

                <?php if ($key == "RTL") { ?>
                    <span class="sidebarLinkSelected">RTL</span>
                <?php } else { ?>
                    <a class="sidebarLink" href="<?php print($rootFolder) ?>javascript-grid-rtl/">RTL</a>
                <?php } ?>

                <?php if ($key == "Icons") { ?>
                    <span class="sidebarLinkSelected">Icons</span>
                <?php } else { ?>
                    <a class="sidebarLink" href="<?php print($rootFolder) ?>javascript-grid-icons/">Icons</a>
                <?php } ?>

                <?php if ($key == "Overlays") { ?>
                    <span class="sidebarLinkSelected">Overlays</span>
                <?php } else { ?>
                    <a class="sidebarLink" href="<?php print($rootFolder) ?>javascript-grid-overlays/">Overlays</a>
                <?php } ?>

                <?php if ($key == "For Print") { ?>
                    <span class="sidebarLinkSelected">For Print</span>
                <?php } else { ?>
                    <a class="sidebarLink" href="<?php print($rootFolder) ?>javascript-grid-for-print/">For Print</a>
                <?php } ?>

                <h4>
                    Row Models
                </h4>

                <?php if ($key == "Row Models") { ?>
                    <span class="sidebarLinkSelected">Introduction</span>
                <?php } else { ?>
                    <a class="sidebarLink" href="<?php print($rootFolder) ?>javascript-grid-row-models/">Introduction</a>
                <?php } ?>

                <?php if ($key == "Datasource") { ?>
                    <span class="sidebarLinkSelected">Datasource</span>
                <?php } else { ?>
                    <a class="sidebarLink" href="<?php print($rootFolder) ?>javascript-grid-datasource/">Datasource</a>
                <?php } ?>

                <?php if ($key == "Pagination") { ?>
                    <span class="sidebarLinkSelected">Pagination</span>
                <?php } else { ?>
                    <a class="sidebarLink" href="<?php print($rootFolder) ?>javascript-grid-pagination/">Pagination</a>
                <?php } ?>

                <?php if ($key == "Virtual Paging / Infinite Scrolling") { ?>
                    <span class="sidebarLinkSelected">Virtual Paging<br/>&nbsp;& Infinite Scrolling</span>
                <?php } else { ?>
                    <a class="sidebarLink" href="<?php print($rootFolder) ?>javascript-grid-virtual-paging/">Virtual Paging<br/>&nbsp;& Infinite Scrolling</a>
                <?php } ?>

                <h4>
                    Enterprise Features
                </h4>

                <?php if ($key == "Excel Export") { ?>
                    <span class="sidebarLinkSelected">Excel Export</span>
                <?php } else { ?>
<<<<<<< HEAD
                    <a class="sidebarLink" href="<?php print($rootFolder) ?>javascript-grid-excel/">Excel</a>
=======
                    <a class="sidebarLink" href="<?php print($rootFolder) ?>javascript-grid-excel/">Excel Export</a>
>>>>>>> 6926e723
                <?php } ?>

                <?php if ($key == "Viewport") { ?>
                    <span class="sidebarLinkSelected">Viewport</span>
                <?php } else { ?>
                    <a class="sidebarLink" href="<?php print($rootFolder) ?>javascript-grid-viewport/">Viewport</a>
                <?php } ?>

                <?php if ($key == "Data Functions") { ?>
                    <span class="sidebarLinkSelected">Data Functions</span>
                <?php } else { ?>
                    <a class="sidebarLink" href="<?php print($rootFolder) ?>javascript-grid-data-functions/">Data Functions</a>
                <?php } ?>

                <?php if ($key == "Grouping") { ?>
                    <span class="sidebarLinkSelected">&nbsp; Grouping Rows</span>
                <?php } else { ?>
                    <a class="sidebarLink" href="<?php print($rootFolder) ?>javascript-grid-grouping/">&nbsp; Grouping Rows</a>
                <?php } ?>

                <?php if ($key == "Aggregation") { ?>
                    <span class="sidebarLinkSelected">&nbsp; Aggregation</span>
                <?php } else { ?>
                    <a class="sidebarLink" href="<?php print($rootFolder) ?>javascript-grid-aggregation/">&nbsp; Aggregation</a>
                <?php } ?>

                <?php if ($key == "Pivoting") { ?>
                    <span class="sidebarLinkSelected">&nbsp; Pivoting</span>
                <?php } else { ?>
                    <a class="sidebarLink" href="<?php print($rootFolder) ?>javascript-grid-pivoting/">&nbsp; Pivoting</a>
                <?php } ?>

                <?php if ($key == "Tool Panel") { ?>
                    <span class="sidebarLinkSelected">Tool Panel</span>
                <?php } else { ?>
                    <a class="sidebarLink" href="<?php print($rootFolder) ?>javascript-grid-tool-panel/">Tool Panel</a>
                <?php } ?>

                <?php if ($key == "Clipboard") { ?>
                    <span class="sidebarLinkSelected">Clipboard</span>
                <?php } else { ?>
                    <a class="sidebarLink" href="<?php print($rootFolder) ?>javascript-grid-clipboard/">Clipboard</a>
                <?php } ?>

                <?php if ($key == "Column Menu") { ?>
                    <span class="sidebarLinkSelected">Column Menu</span>
                <?php } else { ?>
                    <a class="sidebarLink" href="<?php print($rootFolder) ?>javascript-grid-column-menu/">Column Menu</a>
                <?php } ?>

                <?php if ($key == "Context Menu") { ?>
                    <span class="sidebarLinkSelected">Context Menu</span>
                <?php } else { ?>
                    <a class="sidebarLink" href="<?php print($rootFolder) ?>javascript-grid-context-menu/">Context Menu</a>
                <?php } ?>

                <?php if ($key == "Range Selection") { ?>
                    <span class="sidebarLinkSelected">Range Selection</span>
                <?php } else { ?>
                    <a class="sidebarLink" href="<?php print($rootFolder) ?>javascript-grid-range-selection/">Range Selection</a>
                <?php } ?>

                <?php if ($key == "Status Bar") { ?>
                    <span class="sidebarLinkSelected">Status Bar</span>
                <?php } else { ?>
                    <a class="sidebarLink" href="<?php print($rootFolder) ?>javascript-grid-status-bar/">Status Bar</a>
                <?php } ?>

                <?php if ($key == "Set Filtering") { ?>
                    <span class="sidebarLinkSelected">Set Filtering</span>
                <?php } else { ?>
                    <a class="sidebarLink" href="<?php print($rootFolder) ?>javascript-grid-set-filtering/">Set Filtering</a>
                <?php } ?>

                <?php if ($key == "License Key") { ?>
                    <span class="sidebarLinkSelected">Set License Key</span>
                <?php } else { ?>
                    <a class="sidebarLink" href="<?php print($rootFolder) ?>javascript-grid-set-license/">Set License Key</a>
                <?php } ?>

                <h4>
                    Examples
                </h4>

                <?php if ($key == "Styled Report") { ?>
                    <span class="sidebarLinkSelected">Styled Report</span>
                <?php } else { ?>
                    <a class="sidebarLink" href="<?php print($rootFolder) ?>example-account-report/">Styled Report</a>
                <?php } ?>

                <?php if ($key == "File Browser") { ?>
                    <span class="sidebarLinkSelected">File Browser</span>
                <?php } else { ?>
                    <a class="sidebarLink" href="<?php print($rootFolder) ?>example-file-browser/">File Browser</a>
                <?php } ?>

                <?php if ($key == "Expressions and Context") { ?>
                    <span class="sidebarLinkSelected">Expressions and Context</span>
                <?php } else { ?>
                    <a class="sidebarLink" href="<?php print($rootFolder) ?>example-expressions-and-context/">Expressions and Context</a>
                <?php } ?>

                <h4>
                    Tutorials
                </h4>

                <?php if ($key == "Intermediate Tutorial") { ?>
                    <span class="sidebarLinkSelected">Intermediate</span>
                <?php } else { ?>
                    <a class="sidebarLink" href="<?php print($rootFolder) ?>ag-grid-tutorials/">Intermediate</a>
                <?php } ?>

                <?php if ($version=='latest') { ?>
                    <h4>
                        Misc
                    </h4>

                    <?php if ($key == "Change Log") { ?>
                        <span class="sidebarLinkSelected">Change Log</span>
                    <?php } else { ?>
                        <a class="sidebarLink" href="<?php print($rootFolder) ?>change-log/changeLogIndex.php">Change Log</a>
                    <?php } ?>
                    <?php if ($key == "Roadmap") { ?>
                        <span class="sidebarLinkSelected">Feature Roadmap</span>
                    <?php } else { ?>
                        <a class="sidebarLink" href="<?php print($rootFolder) ?>javascript-grid-roadmap/">Feature Roadmap</a>
                    <?php } ?>
                    <a class="sidebarLink" href="/archive/">Archive Docs</a>
                <?php } ?>

            </div>

            <div class="col-sm-10 blog-main"><|MERGE_RESOLUTION|>--- conflicted
+++ resolved
@@ -440,11 +440,7 @@
                 <?php if ($key == "Excel Export") { ?>
                     <span class="sidebarLinkSelected">Excel Export</span>
                 <?php } else { ?>
-<<<<<<< HEAD
-                    <a class="sidebarLink" href="<?php print($rootFolder) ?>javascript-grid-excel/">Excel</a>
-=======
                     <a class="sidebarLink" href="<?php print($rootFolder) ?>javascript-grid-excel/">Excel Export</a>
->>>>>>> 6926e723
                 <?php } ?>
 
                 <?php if ($key == "Viewport") { ?>
