<!DOCTYPE html>
<html>
<head lang="en">
    <meta charset="UTF-8">
    <title><?php echo $pageTitle; ?></title>
    <meta name="description" content="<?php echo $pageDescription; ?>">
    <meta name="keywords" content="<?php echo $pageKeyboards; ?>"/>
    <meta name="viewport" content="width=device-width, initial-scale=1.0">

    <!-- Bootstrap -->
    <link inline rel="stylesheet" href="../dist/bootstrap/css/bootstrap.css">

    <link inline rel="stylesheet" href="../style.css">
    <link inline rel="stylesheet" href="../documentation-main/documentation.css">
    <link href="//maxcdn.bootstrapcdn.com/font-awesome/4.2.0/css/font-awesome.min.css" rel="stylesheet">

    <link rel="shortcut icon" href="https://www.ag-grid.com/favicon.ico" />

<!-- Hotjar Tracking Code for https://www.ag-grid.com/ -->
<script>
    (function(h,o,t,j,a,r){
        h.hj=h.hj||function(){(h.hj.q=h.hj.q||[]).push(arguments)};
        h._hjSettings={hjid:372643,hjsv:5};
        a=o.getElementsByTagName('head')[0];
        r=o.createElement('script');r.async=1;
        r.src=t+h._hjSettings.hjid+j+h._hjSettings.hjsv;
        a.appendChild(r);
    })(window,document,'//static.hotjar.com/c/hotjar-','.js?sv=');
</script>


</head>

<?php
$version = 'latest';

$rootFolder;
if (strcmp($version , 'latest') == 0) {
    $rootFolder = '/';
} else {
    $rootFolder = '/archive/'.$version.'/';
}
?>

<body ng-app="documentation" ng-controller="DocumentationController">

<?php if ($version=='latest') {
    $navKey = "documentation";
    include '../includes/navbar.php';
} else { ?>
    <nav class="navbar-inverse">
        <div class="container">
            <div class="row">
                <div class="col-md-12 top-header big-text">
                        <span class="top-button-wrapper">
                            <a class="top-button" href="<?php print($rootFolder) ?>"> <i class="fa fa-users"></i> ag-Grid Archive Documentation <?php print($version) ?></a>
                        </span>
                </div>
            </div>

        </div>
    </nav>
<?php } ?>

    <div class="header-row">

        <div class="container">

            <div class="row">
                <div class="col-md-12">
                    <div style="float: right;">
                        <h2>
                            <a class="btn btn-primary btn-large" href="../start-trial.php">
                                Try ag-Grid Enterprise for Free
                            </a>
                        </h2>
                    </div>
                    <div id="documentationSearch">
                        <img src="/images/spinner.svg" class="documentationSearch-spinner active" width="24" height="24" />
                        <gcse:searchbox enableAutoComplete="true" enableHistory="true" autoCompleteMaxCompletions="5" autoCompleteMatchType="any"></gcse:searchbox>
                    </div>
                </div>
            </div>

        </div>

    </div>

    <div class="container" style="margin-top: 20px">

        <div class="row">

            <div class="col-sm-2">

                <h4>Framework</h4>
                <select name="frameworkContext" id="frameworkContext" ng-change="onFrameworkContextChanged()" ng-model="frameworkContext">
                    <option value="all">All</option>
                    <option value="javascript">JavaScript</option>
                    <option value="angular">Angular</option>
                    <option value="angularjs">AngularJS 1.x</option>
                    <option value="react">ReactJS</option>
                    <option value="vue">VueJS</option>
                    <option value="aurelia">AureliaJS</option>
                    <option value="webcomponents">Web Components</option>
                </select>


                <div class="docsMenu-header<?php if ($pageGroup == "basics") { ?> active<?php } ?>" onclick="javascript: this.classList.toggle('active');">
                    <h4>Getting Started</h4>
                    <i class="fa fa-arrow-right" aria-hidden="true"></i>
                </div>

               <div class="docsMenu-content">
                    <?php if ($key == "Getting Started") { ?>
                        <span class="sidebarLinkSelected">Overview</span>
                    <?php } else { ?>
                        <a class="sidebarLink" href="<?php print($rootFolder) ?>javascript-grid-getting-started/">Overview</a>
                    <?php } ?>

                    <?php if ($key == "Getting Started Javascript") { ?>
                        <span class="sidebarLinkSelected childItem"><img inline src="/images/javascript_small.png" class="framworkIcon-small"> Javascript</span>
                    <?php } else { ?>
                        <a class="sidebarLink childItem" href="<?php print($rootFolder) ?>best-javascript-data-grid/"><img inline src="/images/javascript_small.png" class="framworkIcon-small"> Javascript</a>
                    <?php } ?>

                    <?php if ($key == "Getting Started React") { ?>
                        <span ng-if="isFramework('react')" class="sidebarLinkSelected childItem"><img inline src="/images/react_small.png" class="framworkIcon-small"> React</span>
                    <?php } else { ?>
                        <a ng-if="isFramework('react')" class="sidebarLink childItem" href="<?php print($rootFolder) ?>best-react-data-grid/"><img inline src="/images/react_small.png" class="framworkIcon-small"> React</a>
                    <?php } ?>

                    <?php if ($key == "Getting Started ng1") { ?>
                        <span ng-if="isFramework('angularjs')" class="sidebarLinkSelected childItem"><img inline src="/images/angularjs_small.png" class="framworkIcon-small"> Angular 1.x</span>
                    <?php } else { ?>
                        <a ng-if="isFramework('angularjs')" class="sidebarLink childItem" href="<?php print($rootFolder) ?>best-angularjs-data-grid/"><img inline src="/images/angularjs_small.png" class="framworkIcon-small"> Angular 1.x</a>
                    <?php } ?>

                    <?php if ($key == "Getting Started ng2") { ?>
                        <span ng-if="isFramework('angular')" class="sidebarLinkSelected childItem"><img inline src="/images/angular2_small.png" class="framworkIcon-small"> Angular</span>
                    <?php } else { ?>
                        <a ng-if="isFramework('angular')" class="sidebarLink childItem" href="<?php print($rootFolder) ?>best-angular-2-data-grid/"><img inline src="/images/angular2_small.png"class="framworkIcon-small"> Angular</a>
                    <?php } ?>

                    <?php if ($key == "Angular SystemJS") { ?>
                        <span ng-if="isFramework('angular')" class="sidebarLinkSelected" style="padding-left: 15px">SystemJS</span>
                    <?php } else { ?>
                        <a ng-if="isFramework('angular')" class="sidebarLink" href="<?php /*print($rootFolder) */?>ag-grid-angular-systemjs/" style="padding-left: 15px">SystemJS</a>
                    <?php } ?>

                    <?php if ($key == "Angular Webpack") { ?>
                        <span ng-if="isFramework('angular')" class="sidebarLinkSelected" style="padding-left: 15px">Webpack</span>
                    <?php } else { ?>
                        <a ng-if="isFramework('angular')" class="sidebarLink" href="<?php /*print($rootFolder) */?>ag-grid-angular-webpack/" style="padding-left: 15px">Webpack</a>
                    <?php } ?>

                    <?php if ($key == "Angular CLI") { ?>
                        <span ng-if="isFramework('angular')" class="sidebarLinkSelected" style="padding-left: 15px">Angular CLI</span>
                    <?php } else { ?>
                        <a ng-if="isFramework('angular')" class="sidebarLink" href="<?php print($rootFolder) ?>ag-grid-angular-angularcli/" style="padding-left: 15px">Angular CLI</a>
                    <?php } ?>

                    <?php if ($key == "Getting Started VueJS") { ?>
                        <span ng-if="isFramework('vue')" class="sidebarLinkSelected childItem"><img inline src="/images/vue_small.png" class="framworkIcon-small"> VueJS</span>
                    <?php } else { ?>
                        <a ng-if="isFramework('vue')" class="sidebarLink childItem" href="<?php print($rootFolder) ?>best-vuejs-data-grid/"><img inline src="/images/vue_small.png"class="framworkIcon-small"> VueJS</a>
                    <?php } ?>

                    <?php if ($key == "Getting Started Web Components") { ?>
                        <span ng-if="isFramework('webcomponents')" class="sidebarLinkSelected childItem"><img inline src="/images/webComponents_small.png" class="framworkIcon-small"> Web Components</span>
                    <?php } else { ?>
                        <a ng-if="isFramework('webcomponents')" class="sidebarLink childItem" href="<?php print($rootFolder) ?>best-web-component-data-grid/"><img inline src="/images/webComponents_small.png" class="framworkIcon-small"> Web Components</a>
                    <?php } ?>

                    <?php if ($key == "Getting Started Aurelia") { ?>
                        <span ng-if="isFramework('aurelia')" class="sidebarLinkSelected childItem"><img inline src="/images/aurelia_small.png" class="framworkIcon-small"> Aurelia</span>
                    <?php } else { ?>
                        <a ng-if="isFramework('aurelia')" class="sidebarLink childItem" href="<?php print($rootFolder) ?>best-aurelia-data-grid/"><img inline src="/images/aurelia_small.png" class="framworkIcon-small"> Aurelia</a>
                    <?php } ?>

                    <?php if ($key == "Width & Height") { ?>
                        <span class="sidebarLinkSelected">Width & Height</span>
                    <?php } else { ?>
                        <a class="sidebarLink" href="<?php print($rootFolder) ?>javascript-grid-width-and-height/">Width & Height</a>
                    <?php
                 <div class="docsMenu-header<?php if ($pageGroup == "interfacing") { ?> active<?php } ?>" onclick="javascript: this.classList.toggle('active');">
                     <h4>Interfacing</h4>
                     <i class="fa fa-arrow-right" aria-hidden="true"></i>
                 </div>

                <div class="docsMenu-content">
                    <?php if ($key == "Interfacing Overview") { ?>
                        <span class="sidebarLinkSelected">Overview</span>
                    <?php } else { ?>
                        <a class="sidebarLink" href="<?php print($rootFolder) ?>javascript-grid-interfacing-overview/">Overview</a>
                    <?php } ?>

                    <?php if ($key == "Properties") { ?>
                        <span class="sidebarLinkSelected">Properties</span>
                    <?php } else { ?>
                        <a class="sidebarLink" href="<?php print($rootFolder) ?>javascript-grid-properties/">Properties</a>
                    <?php } ?>

                    <?php if ($key == "Column Definitions") { ?>
                        <span class="sidebarLinkSelected">Columns</span>
                    <?php } else { ?>
                        <a class="sidebarLink" href="<?php print($rootFolder) ?>javascript-grid-column-definitions/">Columns</a>
                    <?php } ?>

                    <?php if ($key == "Events") { ?>
                        <span class="sidebarLinkSelected">Events</span>
                    <?php } else { ?>
                        <a class="sidebarLink" href="<?php print($rootFolder) ?>javascript-grid-events/">Events</a>
                    <?php } ?>

                    <?php if ($key == "Callbacks") { ?>
                        <span class="sidebarLinkSelected">Callbacks</span>
                    <?php } else { ?>
                        <a class="sidebarLink" href="<?php print($rootFolder) ?>javascript-grid-callbacks/">Callbacks</a>
                    <?php } ?>

                    <?php if ($key == "Grid API") { ?>
                        <span class="sidebarLinkSelected">Grid API</span>
                    <?php } else { ?>
                        <a class="sidebarLink" href="<?php print($rootFolder) ?>javascript-grid-api/">Grid API</a>
                    <?php } ?>

                    <?php if ($key == "Column API") { ?>
                        <span class="sidebarLinkSelected">Column API</span>
                    <?php } else { ?>
                        <a class="sidebarLink" href="<?php print($rootFolder) ?>javascript-grid-column-api/">Column API</a>
                    <?php } ?>
                </div>

                <div class="docsMenu-header docsMenu-header_feature<?php if ($pageGroup == "feature") { ?> active<?php } ?>" onclick="javascript: this.classList.toggle('active');">
                    <h4>Features</h4>
                    <i class="fa fa-arrow-right" aria-hidden="true"></i>
                </div>

                <div class="docsMenu-content">

                    <?php if ($key == "Features") { ?>
                        <span class="sidebarLinkSelected">Overview</span>
                    <?php } else { ?>
                        <a class="sidebarLink" href="<?php print($rootFolder) ?>ag-grid-features/">Overview</a>
                    <?php } ?>

                    <?php if ($key == "Sorting") { ?>
                        <span class="sidebarLinkSelected">Sorting</span>
                    <?php } else { ?>
                        <a class="sidebarLink" href="<?php print($rootFolder) ?>javascript-grid-sorting/">Sorting</a>
                    <?php } ?>

                    <?php if ($key == "Filtering") { ?>
                        <span class="sidebarLinkSelected">Filtering</span>
                    <?php } else { ?>
                        <a class="sidebarLink" href="<?php print($rootFolder) ?>javascript-grid-filtering/">Filtering</a>
                    <?php } ?>

                    <?php if ($key == "Selection") { ?>
                        <span class="sidebarLinkSelected">Selection</span>
                    <?php } else { ?>
                        <a class="sidebarLink" href="<?php print($rootFolder) ?>javascript-grid-selection/">Selection</a>
                    <?php } ?>

                    <?php if ($key == "Resizing") { ?>
                        <span class="sidebarLinkSelected">Resizing</span>
                    <?php } else { ?>
                        <a class="sidebarLink" href="<?php print($rootFolder) ?>javascript-grid-resizing/">Resizing</a>
                    <?php } ?>

                    <?php if ($key == "Pinning") { ?>
                        <span class="sidebarLinkSelected">Pinning</span>
                    <?php } else { ?>
                        <a class="sidebarLink" href="<?php print($rootFolder) ?>javascript-grid-pinning/">Pinning</a>
                    <?php } ?>

                    <?php if ($key == "Grouping Columns") { ?>
                        <span class="sidebarLinkSelected">Grouping Columns</span>
                    <?php } else { ?>
                        <a class="sidebarLink" href="<?php print($rootFolder) ?>javascript-grid-grouping-headers/">Grouping Columns</a>
                    <?php } ?>

                    <?php if ($key == "Tree Data") { ?>
                        <span class="sidebarLinkSelected">Tree Data</span>
                    <?php } else { ?>
                        <a class="sidebarLink" href="<?php print($rootFolder) ?>javascript-grid-tree/">Tree Data</a>
                    <?php } ?>

                    <?php if ($key == "Row Height") { ?>
                        <span class="sidebarLinkSelected">Row Height</span>
                    <?php } else { ?>
                        <a class="sidebarLink" href="<?php print($rootFolder) ?>javascript-grid-row-height/">Row Height</a>
                    <?php } ?>

                    <?php if ($key == "Floating") { ?>
                        <span class="sidebarLinkSelected">Floating Rows</span>
                    <?php } else { ?>
                        <a class="sidebarLink" href="<?php print($rootFolder) ?>javascript-grid-floating/">Floating Rows</a>
                    <?php } ?>

                    <?php if ($key == "Value Getters") { ?>
                        <span class="sidebarLinkSelected">Value Getters</span>
                    <?php } else { ?>
                        <a class="sidebarLink" href="<?php print($rootFolder) ?>javascript-grid-value-getters/">Value Getters</a>
                    <?php } ?>

                    <?php if ($key == "Cell Expressions") { ?>
                        <span class="sidebarLinkSelected">Cell Expressions</span>
                    <?php } else { ?>
                        <a class="sidebarLink" href="<?php print($rootFolder) ?>javascript-grid-cell-expressions/">Cell Expressions</a>
                    <?php } ?>

                    <?php if ($key == "Cell Styling") { ?>
                        <span class="sidebarLinkSelected">Cell Styling</span>
                    <?php } else { ?>
                        <a class="sidebarLink" href="<?php print($rootFolder) ?>javascript-grid-cell-styling/">Cell Styling</a>
                    <?php } ?>

                    <?php if ($key == "Context") { ?>
                        <span class="sidebarLinkSelected">Context</span>
                    <?php } else { ?>
                        <a class="sidebarLink" href="<?php print($rootFolder) ?>javascript-grid-context/">Context</a>
                    <?php } ?>

                    <?php if ($key == "InsertRemove") { ?>
                        <span class="sidebarLinkSelected">Insert & Remove</span>
                    <?php } else { ?>
                        <a class="sidebarLink" href="<?php print($rootFolder) ?>javascript-grid-insert-remove/">Insert & Remove</a>
                    <?php } ?>

                    <?php if ($key == "Refresh") { ?>
                        <span class="sidebarLinkSelected">Refresh</span>
                    <?php } else { ?>
                        <a class="sidebarLink" href="<?php print($rootFolder) ?>javascript-grid-refresh/">Refresh</a>
                    <?php } ?>

                    <?php if ($key == "Animation") { ?>
                        <span class="sidebarLinkSelected">Animation</span>
                    <?php } else { ?>
                        <a class="sidebarLink" href="<?php print($rootFolder) ?>javascript-grid-animation/">Animation</a>
                    <?php } ?>

                    <?php if ($key == "Keyboard Navigation") { ?>
                        <span class="sidebarLinkSelected">Keyboard Navigation</span>
                    <?php } else { ?>
                        <a class="sidebarLink" href="<?php print($rootFolder) ?>javascript-grid-keyboard-navigation/">Keyboard Navigation</a>
                    <?php } ?>

                    <?php if ($key == "Internationalisation") { ?>
                        <span class="sidebarLinkSelected">Internationalisation</span>
                    <?php } else { ?>
                        <a class="sidebarLink" href="<?php print($rootFolder) ?>javascript-grid-internationalisation/">Internationalisation</a>
                    <?php } ?>

                    <?php if ($key == "Full Width") { ?>
                        <span class="sidebarLinkSelected">Full Width Rows<br/>&nbsp;& Master Detail</span>
                    <?php } else { ?>
                        <a class="sidebarLink" href="<?php print($rootFolder) ?>javascript-grid-master-detail/">Full Width Rows<br/>&nbsp;& Master Detail</a>
                    <?php } ?>

                    <?php if ($key == "Master / Slave") { ?>
                        <span class="sidebarLinkSelected">Master / Slave</span>
                    <?php } else { ?>
                        <a class="sidebarLink" href="<?php print($rootFolder) ?>javascript-grid-master-slave/">Master / Slave</a>
                    <?php } ?>

                    <?php if ($key == "Touch") { ?>
                        <span class="sidebarLinkSelected">Touch</span>
                    <?php } else { ?>
                        <a class="sidebarLink" href="<?php print($rootFolder) ?>javascript-grid-touch/">Touch</a>
                    <?php } ?>

                    <?php if ($key == "Row Model") { ?>
                        <span class="sidebarLinkSelected">Row Model</span>
                    <?php } else { ?>
                        <a class="sidebarLink" href="<?php print($rootFolder) ?>javascript-grid-model/">Row Model</a>
                    <?php } ?>

                    <?php if ($key == "Data Export") { ?>
                        <span class="sidebarLinkSelected">CSV Export</span>
                    <?php } else { ?>
                        <a class="sidebarLink" href="<?php print($rootFolder) ?>javascript-grid-export/">CSV Export</a>
                    <?php } ?>

                    <?php if ($key == "RTL") { ?>
                        <span class="sidebarLinkSelected">RTL</span>
                    <?php } else { ?>
                        <a class="sidebarLink" href="<?php print($rootFolder) ?>javascript-grid-rtl/">RTL</a>
                    <?php } ?>

                    <?php if ($key == "Icons") { ?>
                        <span class="sidebarLinkSelected">Icons</span>
                    <?php } else { ?>
                        <a class="sidebarLink" href="<?php print($rootFolder) ?>javascript-grid-icons/">Icons</a>
                    <?php } ?>

                    <?php if ($key == "Overlays") { ?>
                        <span class="sidebarLinkSelected">Overlays</span>
                    <?php } else { ?>
                        <a class="sidebarLink" href="<?php print($rootFolder) ?>javascript-grid-overlays/">Overlays</a>
                    <?php } ?>

                    <?php if ($key == "For Print") { ?>
                        <span class="sidebarLinkSelected">For Print</span>
                    <?php } else { ?>
                        <a class="sidebarLink" href="<?php print($rootFolder) ?>javascript-grid-for-print/">For Print</a>
                    <?php } ?>

                    <? /* BEGIN ENTERPRISE FEATURES */ ?>

                    <?php if ($key == "Excel Export") { ?>
                        <span class="sidebarLinkSelected"><img src="../images/enterprise.png"/> Excel Export</span>
                    <?php } else { ?>
                        <a class="sidebarLink" href="<?php print($rootFolder) ?>javascript-grid-excel/"><img src="../images/enterprise.png"/> Excel Export</a>
                    <?php } ?>

                    <?php if ($key == "Viewport") { ?>
                        <span class="sidebarLinkSelected"><img src="../images/enterprise.png"/> Viewport</span>
                    <?php } else { ?>
                        <a class="sidebarLink" href="<?php print($rootFolder) ?>javascript-grid-viewport/"><img src="../images/enterprise.png"/> Viewport</a>
                    <?php } ?>

                    <?php if ($key == "Data Functions") { ?>
                        <span class="sidebarLinkSelected"><img src="../images/enterprise.png"/> Data Functions</span>
                    <?php } else { ?>
                        <a class="sidebarLink" href="<?php print($rootFolder) ?>javascript-grid-data-functions/"><img src="../images/enterprise.png"/> Data Functions</a>
                    <?php } ?>

                    <?php if ($key == "Grouping") { ?>
                        <span class="sidebarLinkSelected"><img src="../images/enterprise.png"/> Grouping Rows</span>
                    <?php } else { ?>
                        <a class="sidebarLink" href="<?php print($rootFolder) ?>javascript-grid-grouping/"><img src="../images/enterprise.png"/> Grouping Rows</a>
                    <?php } ?>

                    <?php if ($key == "Aggregation") { ?>
                        <span class="sidebarLinkSelected"><img src="../images/enterprise.png"/> Aggregation</span>
                    <?php } else { ?>
                        <a class="sidebarLink" href="<?php print($rootFolder) ?>javascript-grid-aggregation/"><img src="../images/enterprise.png"/> Aggregation</a>
                    <?php } ?>

                    <?php if ($key == "Pivoting") { ?>
                        <span class="sidebarLinkSelected"><img src="../images/enterprise.png"/> Pivoting</span>
                    <?php } else { ?>
                        <a class="sidebarLink" href="<?php print($rootFolder) ?>javascript-grid-pivoting/"><img src="../images/enterprise.png"/> Pivoting</a>
                    <?php } ?>

                    <?php if ($key == "Tool Panel") { ?>
                        <span class="sidebarLinkSelected"><img src="../images/enterprise.png"/> Tool Panel</span>
                    <?php } else { ?>
                        <a class="sidebarLink" href="<?php print($rootFolder) ?>javascript-grid-tool-panel/"><img src="../images/enterprise.png"/> Tool Panel</a>
                    <?php } ?>

                    <?php if ($key == "Clipboard") { ?>
                        <span class="sidebarLinkSelected"><img src="../images/enterprise.png"/> Clipboard</span>
                    <?php } else { ?>
                        <a class="sidebarLink" href="<?php print($rootFolder) ?>javascript-grid-clipboard/"><img src="../images/enterprise.png"/> Clipboard</a>
                    <?php } ?>

                    <?php if ($key == "Column Menu") { ?>
                        <span class="sidebarLinkSelected"><img src="../images/enterprise.png"/> Column Menu</span>
                    <?php } else { ?>
                        <a class="sidebarLink" href="<?php print($rootFolder) ?>javascript-grid-column-menu/"><img src="../images/enterprise.png"/> Column Menu</a>
                    <?php } ?>

                    <?php if ($key == "Context Menu") { ?>
                        <span class="sidebarLinkSelected"><img src="../images/enterprise.png"/> Context Menu</span>
                    <?php } else { ?>
                        <a class="sidebarLink" href="<?php print($rootFolder) ?>javascript-grid-context-menu/"><img src="../images/enterprise.png"/> Context Menu</a>
                    <?php } ?>

                    <?php if ($key == "Range Selection") { ?>
                        <span class="sidebarLinkSelected"><img src="../images/enterprise.png"/> Range Selection</span>
                    <?php } else { ?>
                        <a class="sidebarLink" href="<?php print($rootFolder) ?>javascript-grid-range-selection/"><img src="../images/enterprise.png"/> Range Selection</a>
                    <?php } ?>

                    <?php if ($key == "Status Bar") { ?>
                        <span class="sidebarLinkSelected"><img src="../images/enterprise.png"/> Status Bar</span>
                    <?php } else { ?>
                        <a class="sidebarLink" href="<?php print($rootFolder) ?>javascript-grid-status-bar/"><img src="../images/enterprise.png"/> Status Bar</a>
                    <?php } ?>

                    <?php if ($key == "Set Filtering") { ?>
                        <span class="sidebarLinkSelected"><img src="../images/enterprise.png"/> Set Filtering</span>
                    <?php } else { ?>
                        <a class="sidebarLink" href="<?php print($rootFolder) ?>javascript-grid-set-filtering/"><img src="../images/enterprise.png"/> Set Filtering</a>
                    <?php } ?>

                    <?php if ($key == "License Key") { ?>
                        <span class="sidebarLinkSelected"><img src="../images/enterprise.png"/> License Key</span>
<<<<<<< HEAD
                    <?php } else { ?>
                        <a class="sidebarLink" href="<?php print($rootFolder) ?>javascript-grid-set-license/"><img src="../images/enterprise.png"/> License Key</a>
                    <?php } ?>
                </div>

                <div class="docsMenu-header docsMenu-header_feature<?php if ($pageGroup == "themes") { ?> active<?php } ?>" onclick="javascript: this.classList.toggle('active');">
                    <h4>Themes</h4>
                    <i class="fa fa-arrow-right" aria-hidden="true"></i>
                </div>

                <div class="docsMenu-content">
                    <?php if ($key == "Styling") { ?>
                        <span class="sidebarLinkSelected">Overview</span>
                    <?php } else { ?>
                        <a class="sidebarLink" href="<?php print($rootFolder) ?>javascript-grid-styling/">Overview</a>
                    <?php } ?>

                    <?php if ($key == "Fresh Theme") { ?>
                        <span class="sidebarLinkSelected">Fresh Theme</span>
                    <?php } else { ?>
                        <a class="sidebarLink" href="<?php print($rootFolder) ?>javascript-grid-themes/fresh-theme.php">Fresh Theme</a>
                    <?php } ?>
                    <?php if ($key == "Blue Theme") { ?>
                        <span class="sidebarLinkSelected">Blue Theme</span>
                    <?php } else { ?>
                        <a class="sidebarLink" href="<?php print($rootFolder) ?>javascript-grid-themes/blue-theme.php">Blue Theme</a>
                    <?php } ?>
                    <?php if ($key == "Dark Theme") { ?>
                        <span class="sidebarLinkSelected">Dark Theme</span>
                    <?php } else { ?>
                        <a class="sidebarLink" href="<?php print($rootFolder) ?>javascript-grid-themes/dark-theme.php">Dark Theme</a>
                    <?php } ?>
                    <?php if ($key == "Material Theme") { ?>
                        <span class="sidebarLinkSelected">Material Theme</span>
                    <?php } else { ?>
                        <a class="sidebarLink" href="<?php print($rootFolder) ?>javascript-grid-themes/material-theme.php">Material Theme</a>
                    <?php } ?>
                    <?php if ($key == "Bootstrap Theme") { ?>
                        <span class="sidebarLinkSelected">Bootstrap Theme</span>
                    <?php } else { ?>
                        <a class="sidebarLink" href="<?php print($rootFolder) ?>javascript-grid-themes/bootstrap-theme.php">Bootstrap Theme</a>
                    <?php } ?>
                </div>

=======
                    <?php } else { ?>
                        <a class="sidebarLink" href="<?php print($rootFolder) ?>javascript-grid-set-license/"><img src="../images/enterprise.png"/> License Key</a>
                    <?php } ?>
                </div>

                <div class="docsMenu-header docsMenu-header_feature<?php if ($pageGroup == "themes") { ?> active<?php } ?>" onclick="javascript: this.classList.toggle('active');">
                    <h4>Themes</h4>
                    <i class="fa fa-arrow-right" aria-hidden="true"></i>
                </div>

                <div class="docsMenu-content">
                    <?php if ($key == "Styling") { ?>
                        <span class="sidebarLinkSelected">Overview</span>
                    <?php } else { ?>
                        <a class="sidebarLink" href="<?php print($rootFolder) ?>javascript-grid-styling/">Overview</a>
                    <?php } ?>

                    <?php if ($key == "Fresh Theme") { ?>
                        <span class="sidebarLinkSelected">Fresh Theme</span>
                    <?php } else { ?>
                        <a class="sidebarLink" href="<?php print($rootFolder) ?>javascript-grid-themes/fresh-theme.php">Fresh Theme</a>
                    <?php } ?>
                    <?php if ($key == "Blue Theme") { ?>
                        <span class="sidebarLinkSelected">Blue Theme</span>
                    <?php } else { ?>
                        <a class="sidebarLink" href="<?php print($rootFolder) ?>javascript-grid-themes/blue-theme.php">Blue Theme</a>
                    <?php } ?>
                    <?php if ($key == "Dark Theme") { ?>
                        <span class="sidebarLinkSelected">Dark Theme</span>
                    <?php } else { ?>
                        <a class="sidebarLink" href="<?php print($rootFolder) ?>javascript-grid-themes/dark-theme.php">Dark Theme</a>
                    <?php } ?>
                    <?php if ($key == "Material Theme") { ?>
                        <span class="sidebarLinkSelected">Material Theme</span>
                    <?php } else { ?>
                        <a class="sidebarLink" href="<?php print($rootFolder) ?>javascript-grid-themes/material-theme.php">Material Theme</a>
                    <?php } ?>
                    <?php if ($key == "Bootstrap Theme") { ?>
                        <span class="sidebarLinkSelected">Bootstrap Theme</span>
                    <?php } else { ?>
                        <a class="sidebarLink" href="<?php print($rootFolder) ?>javascript-grid-themes/bootstrap-theme.php">Bootstrap Theme</a>
                    <?php } ?>
                </div>

>>>>>>> 4a782175

                <div class="docsMenu-header<?php if ($pageGroup == "components") { ?> active<?php } ?>" onclick="javascript: this.classList.toggle('active');">
                    <h4>Components</h4>
                    <i class="fa fa-arrow-right" aria-hidden="true"></i>
                </div>

                <div class="docsMenu-content">

                    <?php if ($key == "Components") { ?>
                        <span class="sidebarLinkSelected">Overview</span>
                    <?php } else { ?>
                        <a class="sidebarLink" href="<?php print($rootFolder) ?>ag-grid-components/">Overview</a>
                    <?php } ?>

                    <?php if ($key == "Cell Rendering") { ?>
                        <span class="sidebarLinkSelected">Cell Renderer</span>
                    <?php } else { ?>
                        <a class="sidebarLink" href="<?php print($rootFolder) ?>javascript-grid-cell-rendering/">Cell Renderer</a>
                    <?php } ?>

                    <?php if ($key == "Cell Editor") { ?>
                        <span class="sidebarLinkSelected">Cell Editor</span>
                    <?php } else { ?>
                        <a class="sidebarLink" href="<?php print($rootFolder) ?>javascript-grid-cell-editor/">Cell Editor</a>
                    <?php } ?>

                    <?php if ($key == "Filter Component") { ?>
                        <span class="sidebarLinkSelected">Filter Components</span>
                    <?php } else { ?>
                        <a class="sidebarLink" href="<?php print($rootFolder) ?>javascript-grid-filter-component/">Filter Components</a>
                    <?php } ?>

                    <?php if ($key == "Header Rendering") { ?>
                        <span class="sidebarLinkSelected">Header Components</span>
                    <?php } else { ?>
                        <a class="sidebarLink" href="<?php print($rootFolder) ?>javascript-grid-header-rendering/">Header Components</a>
                    <?php } ?>

                </div>

                <div class="docsMenu-header<?php if ($pageGroup == "row_models") { ?> active<?php } ?>" onclick="javascript: this.classList.toggle('active');">
                    <h4>Row Models</h4>
                    <i class="fa fa-arrow-right" aria-hidden="true"></i>
                </div>

                <div class="docsMenu-content">
                    <?php if ($key == "Row Models") { ?>
                        <span class="sidebarLinkSelected">Overview</span>
                    <?php } else { ?>
                        <a class="sidebarLink" href="<?php print($rootFolder) ?>javascript-grid-row-models/">Overview</a>
                    <?php } ?>

                    <?php if ($key == "Datasource") { ?>
                        <span class="sidebarLinkSelected">Datasource</span>
                    <?php } else { ?>
                        <a class="sidebarLink" href="<?php print($rootFolder) ?>javascript-grid-datasource/">Datasource</a>
                    <?php } ?>

                    <?php if ($key == "Pagination") { ?>
                        <span class="sidebarLinkSelected">Pagination</span>
                    <?php } else { ?>
                        <a class="sidebarLink" href="<?php print($rootFolder) ?>javascript-grid-pagination/">Pagination</a>
                    <?php } ?>

                    <?php if ($key == "Virtual Paging / Infinite Scrolling") { ?>
                        <span class="sidebarLinkSelected">Virtual Paging<br/>&nbsp;& Infinite Scrolling</span>
                    <?php } else { ?>
                        <a class="sidebarLink" href="<?php print($rootFolder) ?>javascript-grid-virtual-paging/">Virtual Paging<br/>&nbsp;& Infinite Scrolling</a>
                    <?php } ?>
                </div>

                <div class="docsMenu-header<?php if ($pageGroup == "examples") { ?> active<?php } ?>" onclick="javascript: this.classList.toggle('active');">
                    <h4>Examples</h4>
                    <i class="fa fa-arrow-right" aria-hidden="true"></i>
                </div>

                <div class="docsMenu-examples">
                    <?php if ($key == "Styled Report") { ?>
                        <span class="sidebarLinkSelected">Styled Report</span>
                    <?php } else { ?>
                        <a class="sidebarLink" href="<?php print($rootFolder) ?>example-account-report/">Styled Report</a>
                    <?php } ?>

                    <?php if ($key == "File Browser") { ?>
                        <span class="sidebarLinkSelected">File Browser</span>
                    <?php } else { ?>
                        <a class="sidebarLink" href="<?php print($rootFolder) ?>example-file-browser/">File Browser</a>
                    <?php } ?>

                    <?php if ($key == "Expressions and Context") { ?>
                        <span class="sidebarLinkSelected">Expressions and Context</span>
                    <?php } else { ?>
                        <a class="sidebarLink" href="<?php print($rootFolder) ?>example-expressions-and-context/">Expressions and Context</a>
                    <?php } ?>
                </div>

                <?php if ($version=='latest') { ?>
                    <div class="docsMenu-header<?php if ($pageGroup == "misc") { ?> active<?php } ?>" onclick="javascript: this.classList.toggle('active');">
                        <h4>Misc</h4>
                        <i class="fa fa-arrow-right" aria-hidden="true"></i>
                    </div>

                    <div class="docsMenu-content">
                        <?php if ($key == "Change Log") { ?>
                            <span class="sidebarLinkSelected">Change Log</span>
                        <?php } else { ?>
                            <a class="sidebarLink" href="<?php print($rootFolder) ?>change-log/changeLogIndex.php">Change Log</a>
                        <?php } ?>
                        <?php if ($key == "Roadmap") { ?>
                            <span class="sidebarLinkSelected">Feature Roadmap</span>
                        <?php } else { ?>
                            <a class="sidebarLink" href="<?php print($rootFolder) ?>javascript-grid-roadmap/">Feature Roadmap</a>
                        <?php } ?>
                        <?php if ($key == "Intermediate Tutorial") { ?>
                            <span class="sidebarLinkSelected">Tutorials</span>
                        <?php } else { ?>
                            <a class="sidebarLink" href="<?php print($rootFolder) ?>ag-grid-tutorials/">Tutorials</a>
                        <?php } ?>
                        <a class="sidebarLink" href="/archive/">Archive Docs</a>
                    </div>
                <?php } ?>

            </div>

            <div class="col-sm-10 blog-main">
        
                <gcse:searchresults></gcse:searchresults><|MERGE_RESOLUTION|>--- conflicted
+++ resolved
@@ -110,78 +110,6 @@
                     <i class="fa fa-arrow-right" aria-hidden="true"></i>
                 </div>
 
-               <div class="docsMenu-content">
-                    <?php if ($key == "Getting Started") { ?>
-                        <span class="sidebarLinkSelected">Overview</span>
-                    <?php } else { ?>
-                        <a class="sidebarLink" href="<?php print($rootFolder) ?>javascript-grid-getting-started/">Overview</a>
-                    <?php } ?>
-
-                    <?php if ($key == "Getting Started Javascript") { ?>
-                        <span class="sidebarLinkSelected childItem"><img inline src="/images/javascript_small.png" class="framworkIcon-small"> Javascript</span>
-                    <?php } else { ?>
-                        <a class="sidebarLink childItem" href="<?php print($rootFolder) ?>best-javascript-data-grid/"><img inline src="/images/javascript_small.png" class="framworkIcon-small"> Javascript</a>
-                    <?php } ?>
-
-                    <?php if ($key == "Getting Started React") { ?>
-                        <span ng-if="isFramework('react')" class="sidebarLinkSelected childItem"><img inline src="/images/react_small.png" class="framworkIcon-small"> React</span>
-                    <?php } else { ?>
-                        <a ng-if="isFramework('react')" class="sidebarLink childItem" href="<?php print($rootFolder) ?>best-react-data-grid/"><img inline src="/images/react_small.png" class="framworkIcon-small"> React</a>
-                    <?php } ?>
-
-                    <?php if ($key == "Getting Started ng1") { ?>
-                        <span ng-if="isFramework('angularjs')" class="sidebarLinkSelected childItem"><img inline src="/images/angularjs_small.png" class="framworkIcon-small"> Angular 1.x</span>
-                    <?php } else { ?>
-                        <a ng-if="isFramework('angularjs')" class="sidebarLink childItem" href="<?php print($rootFolder) ?>best-angularjs-data-grid/"><img inline src="/images/angularjs_small.png" class="framworkIcon-small"> Angular 1.x</a>
-                    <?php } ?>
-
-                    <?php if ($key == "Getting Started ng2") { ?>
-                        <span ng-if="isFramework('angular')" class="sidebarLinkSelected childItem"><img inline src="/images/angular2_small.png" class="framworkIcon-small"> Angular</span>
-                    <?php } else { ?>
-                        <a ng-if="isFramework('angular')" class="sidebarLink childItem" href="<?php print($rootFolder) ?>best-angular-2-data-grid/"><img inline src="/images/angular2_small.png"class="framworkIcon-small"> Angular</a>
-                    <?php } ?>
-
-                    <?php if ($key == "Angular SystemJS") { ?>
-                        <span ng-if="isFramework('angular')" class="sidebarLinkSelected" style="padding-left: 15px">SystemJS</span>
-                    <?php } else { ?>
-                        <a ng-if="isFramework('angular')" class="sidebarLink" href="<?php /*print($rootFolder) */?>ag-grid-angular-systemjs/" style="padding-left: 15px">SystemJS</a>
-                    <?php } ?>
-
-                    <?php if ($key == "Angular Webpack") { ?>
-                        <span ng-if="isFramework('angular')" class="sidebarLinkSelected" style="padding-left: 15px">Webpack</span>
-                    <?php } else { ?>
-                        <a ng-if="isFramework('angular')" class="sidebarLink" href="<?php /*print($rootFolder) */?>ag-grid-angular-webpack/" style="padding-left: 15px">Webpack</a>
-                    <?php } ?>
-
-                    <?php if ($key == "Angular CLI") { ?>
-                        <span ng-if="isFramework('angular')" class="sidebarLinkSelected" style="padding-left: 15px">Angular CLI</span>
-                    <?php } else { ?>
-                        <a ng-if="isFramework('angular')" class="sidebarLink" href="<?php print($rootFolder) ?>ag-grid-angular-angularcli/" style="padding-left: 15px">Angular CLI</a>
-                    <?php } ?>
-
-                    <?php if ($key == "Getting Started VueJS") { ?>
-                        <span ng-if="isFramework('vue')" class="sidebarLinkSelected childItem"><img inline src="/images/vue_small.png" class="framworkIcon-small"> VueJS</span>
-                    <?php } else { ?>
-                        <a ng-if="isFramework('vue')" class="sidebarLink childItem" href="<?php print($rootFolder) ?>best-vuejs-data-grid/"><img inline src="/images/vue_small.png"class="framworkIcon-small"> VueJS</a>
-                    <?php } ?>
-
-                    <?php if ($key == "Getting Started Web Components") { ?>
-                        <span ng-if="isFramework('webcomponents')" class="sidebarLinkSelected childItem"><img inline src="/images/webComponents_small.png" class="framworkIcon-small"> Web Components</span>
-                    <?php } else { ?>
-                        <a ng-if="isFramework('webcomponents')" class="sidebarLink childItem" href="<?php print($rootFolder) ?>best-web-component-data-grid/"><img inline src="/images/webComponents_small.png" class="framworkIcon-small"> Web Components</a>
-                    <?php } ?>
-
-                    <?php if ($key == "Getting Started Aurelia") { ?>
-                        <span ng-if="isFramework('aurelia')" class="sidebarLinkSelected childItem"><img inline src="/images/aurelia_small.png" class="framworkIcon-small"> Aurelia</span>
-                    <?php } else { ?>
-                        <a ng-if="isFramework('aurelia')" class="sidebarLink childItem" href="<?php print($rootFolder) ?>best-aurelia-data-grid/"><img inline src="/images/aurelia_small.png" class="framworkIcon-small"> Aurelia</a>
-                    <?php } ?>
-
-                    <?php if ($key == "Width & Height") { ?>
-                        <span class="sidebarLinkSelected">Width & Height</span>
-                    <?php } else { ?>
-                        <a class="sidebarLink" href="<?php print($rootFolder) ?>javascript-grid-width-and-height/">Width & Height</a>
-                    <?php
                  <div class="docsMenu-header<?php if ($pageGroup == "interfacing") { ?> active<?php } ?>" onclick="javascript: this.classList.toggle('active');">
                      <h4>Interfacing</h4>
                      <i class="fa fa-arrow-right" aria-hidden="true"></i>
@@ -488,7 +416,6 @@
 
                     <?php if ($key == "License Key") { ?>
                         <span class="sidebarLinkSelected"><img src="../images/enterprise.png"/> License Key</span>
-<<<<<<< HEAD
                     <?php } else { ?>
                         <a class="sidebarLink" href="<?php print($rootFolder) ?>javascript-grid-set-license/"><img src="../images/enterprise.png"/> License Key</a>
                     <?php } ?>
@@ -533,52 +460,6 @@
                     <?php } ?>
                 </div>
 
-=======
-                    <?php } else { ?>
-                        <a class="sidebarLink" href="<?php print($rootFolder) ?>javascript-grid-set-license/"><img src="../images/enterprise.png"/> License Key</a>
-                    <?php } ?>
-                </div>
-
-                <div class="docsMenu-header docsMenu-header_feature<?php if ($pageGroup == "themes") { ?> active<?php } ?>" onclick="javascript: this.classList.toggle('active');">
-                    <h4>Themes</h4>
-                    <i class="fa fa-arrow-right" aria-hidden="true"></i>
-                </div>
-
-                <div class="docsMenu-content">
-                    <?php if ($key == "Styling") { ?>
-                        <span class="sidebarLinkSelected">Overview</span>
-                    <?php } else { ?>
-                        <a class="sidebarLink" href="<?php print($rootFolder) ?>javascript-grid-styling/">Overview</a>
-                    <?php } ?>
-
-                    <?php if ($key == "Fresh Theme") { ?>
-                        <span class="sidebarLinkSelected">Fresh Theme</span>
-                    <?php } else { ?>
-                        <a class="sidebarLink" href="<?php print($rootFolder) ?>javascript-grid-themes/fresh-theme.php">Fresh Theme</a>
-                    <?php } ?>
-                    <?php if ($key == "Blue Theme") { ?>
-                        <span class="sidebarLinkSelected">Blue Theme</span>
-                    <?php } else { ?>
-                        <a class="sidebarLink" href="<?php print($rootFolder) ?>javascript-grid-themes/blue-theme.php">Blue Theme</a>
-                    <?php } ?>
-                    <?php if ($key == "Dark Theme") { ?>
-                        <span class="sidebarLinkSelected">Dark Theme</span>
-                    <?php } else { ?>
-                        <a class="sidebarLink" href="<?php print($rootFolder) ?>javascript-grid-themes/dark-theme.php">Dark Theme</a>
-                    <?php } ?>
-                    <?php if ($key == "Material Theme") { ?>
-                        <span class="sidebarLinkSelected">Material Theme</span>
-                    <?php } else { ?>
-                        <a class="sidebarLink" href="<?php print($rootFolder) ?>javascript-grid-themes/material-theme.php">Material Theme</a>
-                    <?php } ?>
-                    <?php if ($key == "Bootstrap Theme") { ?>
-                        <span class="sidebarLinkSelected">Bootstrap Theme</span>
-                    <?php } else { ?>
-                        <a class="sidebarLink" href="<?php print($rootFolder) ?>javascript-grid-themes/bootstrap-theme.php">Bootstrap Theme</a>
-                    <?php } ?>
-                </div>
-
->>>>>>> 4a782175
 
                 <div class="docsMenu-header<?php if ($pageGroup == "components") { ?> active<?php } ?>" onclick="javascript: this.classList.toggle('active');">
                     <h4>Components</h4>
