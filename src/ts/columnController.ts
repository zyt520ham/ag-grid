/// <reference path="utils.ts" />
/// <reference path="constants.ts" />

module awk.grid {

    var _ = Utils;
    var constants = Constants;

    export interface ColumnModel {
        getAllColumns(): Column[];
        getDisplayedColumns(): Column[];
        getGroupedColumns(): Column[];
        getValueColumns(): Column[];
        getBodyContainerWidth(): number;
        getPinnedContainerWidth(): number;
        getHeaderGroups(): HeaderGroup[];
        getColumn(key: any): Column;
        getVisibleColBefore(column: Column): Column;
        getVisibleColAfter(column: Column): Column;
        getDisplayNameForCol(column: Column): string;
        isPinning(): boolean;
    }

    export class ColumnController {

        gridOptionsWrapper: any;
        angularGrid: any;
        selectionRendererFactory: any;
        expressionService: any;
        listeners: any;
        model: ColumnModel;
        allColumns: Column[];
        displayedColumns: Column[];
        pivotColumns: Column[];
        valueColumns: Column[];
        visibleColumns: Column[];
        headerGroups: HeaderGroup[];

        private valueService: ValueService;

        constructor() {
            this.listeners = [];
            this.createModel();
        }

        public init(angularGrid: any, selectionRendererFactory: any, gridOptionsWrapper: any,
             expressionService: any, valueService: ValueService) {
            this.gridOptionsWrapper = gridOptionsWrapper;
            this.angularGrid = angularGrid;
            this.selectionRendererFactory = selectionRendererFactory;
            this.expressionService = expressionService;
            this.valueService = valueService;
        }

        private createModel() {
            var that = this;
            this.model = {
                // used by:
                // + inMemoryRowController -> sorting, building quick filter text
                // + headerRenderer -> sorting (clearing icon)
                getAllColumns: function () {
                    return that.allColumns;
                },
                // + rowController -> while inserting rows, and when tabbing through cells (need to change this)
                // need a newMethod - get next col index
                getDisplayedColumns: function () {
                    return that.displayedColumns;
                },
                // + toolPanel
                getGroupedColumns: function () {
                    return that.pivotColumns;
                },
                // + rowController
                getValueColumns: function () {
                    return that.valueColumns;
                },
                // used by:
                // + angularGrid -> for setting body width
                // + rowController -> setting main row widths (when inserting and resizing)
                getBodyContainerWidth: function () {
                    return that.getTotalColWidth(false);
                },
                // used by:
                // + angularGrid -> setting pinned body width
                getPinnedContainerWidth: function () {
                    return that.getTotalColWidth(true);
                },
                // used by:
                // + headerRenderer -> setting pinned body width
                getHeaderGroups: function (): HeaderGroup[] {
                    return that.headerGroups;
                },
                // used by:
                // + api.getFilterModel() -> to map colDef to column, key can be colDef or field
                getColumn: function (key: any) {
                    return that.getColumn(key);
                },
                // used by:
                // + rowRenderer -> for navigation
                getVisibleColBefore: function (col: any) {
                    var oldIndex = that.visibleColumns.indexOf(col);
                    if (oldIndex > 0) {
                        return that.visibleColumns[oldIndex - 1];
                    } else {
                        return null;
                    }
                },
                // used by:
                // + rowRenderer -> for navigation
                getVisibleColAfter: function (col: any) {
                    var oldIndex = that.visibleColumns.indexOf(col);
                    if (oldIndex < (that.visibleColumns.length - 1)) {
                        return that.visibleColumns[oldIndex + 1];
                    } else {
                        return null;
                    }
                },
                getDisplayNameForCol: function (column: any) {
                    return that.getDisplayNameForCol(column);
                },
                isPinning(): boolean {
                    return that.visibleColumns && that.visibleColumns.length > 0 && that.visibleColumns[0].pinned;
                }
            };
        }

        public getState() {
            if (!this.allColumns || this.allColumns.length < 0) {
                return [];
            }
            var result = <any>[];
            for (var i = 0; i < this.allColumns.length; i++) {
                var column = this.allColumns[i];
                var pivotIndex = this.pivotColumns.indexOf(column);
                var resultItem = {
                    colId: column.colId,
                    hide: !column.visible,
                    aggFunc: column.aggFunc ? column.aggFunc : null,
                    width: column.actualWidth,
                    pivotIndex: pivotIndex >= 0 ? pivotIndex : null
                };
                result.push(resultItem);
            }
            return result;
        }

        public setState(columnState: any) {
            var oldColumnList = this.allColumns;
            this.allColumns = [];
            this.pivotColumns = [];
            this.valueColumns = [];
            var that = this;

            _.forEach(columnState, function (stateItem: any) {
                var oldColumn = _.find(oldColumnList, 'colId', stateItem.colId);
                if (!oldColumn) {
                    console.warn('ag-grid: column ' + stateItem.colId + ' not found');
                    return;
                }
                // following ensures we are left with boolean true or false, eg converts (null, undefined, 0) all to true
                oldColumn.visible = stateItem.hide ? false : true;
                // if width provided and valid, use it, otherwise stick with the old width
                oldColumn.actualWidth = stateItem.width >= constants.MIN_COL_WIDTH ? stateItem.width : oldColumn.actualWidth;
                // accept agg func only if valid
                var aggFuncValid = [constants.MIN, constants.MAX, constants.SUM].indexOf(stateItem.aggFunc) >= 0;
                if (aggFuncValid) {
                    oldColumn.aggFunc = stateItem.aggFunc;
                    that.valueColumns.push(oldColumn);
                } else {
                    oldColumn.aggFunc = null;
                }
                // if pivot
                if (typeof stateItem.pivotIndex === 'number' && stateItem.pivotIndex >= 0) {
                    that.pivotColumns.push(oldColumn);
                }
                that.allColumns.push(oldColumn);
                oldColumnList.splice(oldColumnList.indexOf(oldColumn), 1);
            });

            // anything left over, we got no data for, so add in the column as non-value, non-pivot and hidden
            _.forEach(oldColumnList, function (oldColumn: any) {
                oldColumn.visible = false;
                oldColumn.aggFunc = null;
                that.allColumns.push(oldColumn);
            });

            this.pivotColumns.sort(function (colA: any, colB: any): number {
                return colA.pivotIndex - colB.pivotIndex;
            });

            this.updateModel();
            this.fireColumnsChanged();
        }

        public getColumn(key: any) {
            for (var i = 0; i < this.allColumns.length; i++) {
                var colDefMatches = this.allColumns[i].colDef === key;
                var fieldMatches = this.allColumns[i].colDef.field === key;
                if (colDefMatches || fieldMatches) {
                    return this.allColumns[i];
                }
            }
        }

        public getDisplayNameForCol(column: any) {

            var colDef = column.colDef;
            var headerValueGetter = colDef.headerValueGetter;

            if (headerValueGetter) {
                var params = {
                    colDef: colDef,
                    api: this.gridOptionsWrapper.getApi(),
                    context: this.gridOptionsWrapper.getContext()
                };

                if (typeof headerValueGetter === 'function') {
                    // valueGetter is a function, so just call it
                    return headerValueGetter(params);
                } else if (typeof headerValueGetter === 'string') {
                    // valueGetter is an expression, so execute the expression
                    return this.expressionService.evaluate(headerValueGetter, params);
                } else {
                    console.warn('ag-grid: headerValueGetter must be a function or a string');
                }

            } else if (colDef.displayName) {
                console.warn("ag-grid: Found displayName " + colDef.displayName + ", please use headerName instead, displayName is deprecated.");
                return colDef.displayName;
            } else {
                return colDef.headerName;
            }
        }

        public addListener(listener: any) {
            this.listeners.push(listener);
        }

        public fireColumnsChanged() {
            for (var i = 0; i < this.listeners.length; i++) {
                this.listeners[i].columnsChanged(this.allColumns, this.pivotColumns, this.valueColumns);
            }
        }

        public getModel(): ColumnModel {
            return this.model;
        }

        // called by angularGrid
        public setColumns(columnDefs: any) {
            this.checkForDeprecatedItems(columnDefs);
            this.createColumns(columnDefs);
            this.createPivotColumns();
            this.createValueColumns();
            this.updateModel();
            this.fireColumnsChanged();
        }

        private checkForDeprecatedItems(columnDefs: any) {
            if (columnDefs) {
                for (var i = 0; i < columnDefs.length; i++) {
                    var colDef = columnDefs[i];
                    if (colDef.group !== undefined) {
                        console.warn('ag-grid: ' + colDef.field + ' colDef.group is deprecated, please use colDef.headerGroup');
                        colDef.headerGroup = colDef.group;
                    }
                    if (colDef.groupShow !== undefined) {
                        console.warn('ag-grid: ' + colDef.field + ' colDef.groupShow is deprecated, please use colDef.headerGroupShow');
                        colDef.headerGroupShow = colDef.groupShow;
                    }
                }
            }
        }

        // called by headerRenderer - when a header is opened or closed
        public headerGroupOpened(group: any) {
            group.expanded = !group.expanded;
            this.updateGroups();
            this.updateDisplayedColumns();
            this.angularGrid.refreshHeaderAndBody();
        }

        // called by toolPanel - when change in columns happens
        public onColumnStateChanged() {
            this.updateModel();
            this.angularGrid.refreshHeaderAndBody();
        }

        // called from API
        public hideColumns(colIds: any, hide: any) {
            for (var i = 0; i < this.allColumns.length; i++) {
                var idThisCol = this.allColumns[i].colId;
                var hideThisCol = colIds.indexOf(idThisCol) >= 0;
                if (hideThisCol) {
                    this.allColumns[i].visible = !hide;
                }
            }
            this.onColumnStateChanged();
            this.fireColumnsChanged(); // to tell toolbar
        }

        private updateModel() {
            this.updateVisibleColumns();
            this.updatePinnedColumns();
            this.buildGroups();
            this.updateGroups();
            this.updateDisplayedColumns();
        }

        private updateDisplayedColumns() {

            if (!this.gridOptionsWrapper.isGroupHeaders()) {
                // if not grouping by headers, then pull visible cols
                this.displayedColumns = this.visibleColumns;
            } else {
                // if grouping, then only show col as per group rules
                this.displayedColumns = [];
                for (var i = 0; i < this.headerGroups.length; i++) {
                    var group = this.headerGroups[i];
                    group.addToVisibleColumns(this.displayedColumns);
                }
            }

        }

<<<<<<< HEAD
        // called from api
=======
        // public - called from api
>>>>>>> 77b16f11
        public sizeColumnsToFit(gridWidth: any) {
            // avoid divide by zero
            if (gridWidth <= 0 || this.displayedColumns.length === 0) {
                return;
            }

            var colsToNotSpread = _.filter(this.displayedColumns, (column: Column): boolean => {
                return column.colDef.suppressSizeToFit === true;
            });
            var colsToSpread = _.filter(this.displayedColumns, (column: Column): boolean => {
                return column.colDef.suppressSizeToFit !== true;
            });

            var finishedResizing = false;
            while (!finishedResizing) {
                finishedResizing = true;
                var availablePixels = gridWidth - getTotalWidth(colsToNotSpread);
                if (availablePixels <= 0) {
                    // no width, set everything to minimum
                    colsToSpread.forEach( function(column: Column) {
                        column.setMinimum();
                    });
                } else {
                    var scale = availablePixels / getTotalWidth(colsToSpread);
                    // backwards through loop, as we are removing items as we go
                    for (var i = colsToSpread.length - 1; i >= 0; i--) {
                        var column = colsToSpread[i];
                        var newWidth = Math.round(column.actualWidth * scale);
                        if (newWidth < column.getMinimumWidth()) {
                            column.setMinimum();
                            moveToNotSpread(column);
                            finishedResizing = false;
                        } else if (column.isGreaterThanMax(newWidth)) {
                            column.actualWidth = column.colDef.maxWidth;
                            moveToNotSpread(column);
                            finishedResizing = false;
                        } else {
                            column.actualWidth = newWidth;
                        }
                    }
                }
            }

            // widths set, refresh the gui
            this.angularGrid.refreshHeaderAndBody();

            function moveToNotSpread(column: Column) {
                _.removeFromArray(colsToSpread, column);
                colsToNotSpread.push(column);
            }

            function getTotalWidth(columns: Column[]): number {
                var result = 0;
                for (var i = 0; i<columns.length; i++) {
                    result += columns[i].actualWidth;
                }
                return result;
            }
        }

        private buildGroups() {
            // if not grouping by headers, do nothing
            if (!this.gridOptionsWrapper.isGroupHeaders()) {
                this.headerGroups = null;
                return;
            }

            // split the columns into groups
            var currentGroup = <any> null;
            this.headerGroups = [];
            var that = this;

            var lastColWasPinned = true;

            this.visibleColumns.forEach(function (column: any) {
                // do we need a new group, because we move from pinned to non-pinned columns?
                var endOfPinnedHeader = lastColWasPinned && !column.pinned;
                if (!column.pinned) {
                    lastColWasPinned = false;
                }
                // do we need a new group, because the group names doesn't match from previous col?
                var groupKeyMismatch = currentGroup && column.colDef.headerGroup !== currentGroup.name;
                // we don't group columns where no group is specified
                var colNotInGroup = currentGroup && !currentGroup.name;
                // do we need a new group, because we are just starting
                var processingFirstCol = currentGroup === null;
                var newGroupNeeded = processingFirstCol || endOfPinnedHeader || groupKeyMismatch || colNotInGroup;
                // create new group, if it's needed
                if (newGroupNeeded) {
                    var pinned = column.pinned;
                    currentGroup = new HeaderGroup(pinned, column.colDef.headerGroup);
                    that.headerGroups.push(currentGroup);
                }
                currentGroup.addColumn(column);
            });
        }

        private updateGroups() {
            // if not grouping by headers, do nothing
            if (!this.gridOptionsWrapper.isGroupHeaders()) {
                return;
            }

            for (var i = 0; i < this.headerGroups.length; i++) {
                var group = this.headerGroups[i];
                group.calculateExpandable();
                group.calculateDisplayedColumns();
            }
        }

        private updateVisibleColumns() {
            this.visibleColumns = [];

            // see if we need to insert the default grouping column
            var needAGroupColumn = this.pivotColumns.length > 0
                && !this.gridOptionsWrapper.isGroupSuppressAutoColumn()
                && !this.gridOptionsWrapper.isGroupUseEntireRow();

            var localeTextFunc = this.gridOptionsWrapper.getLocaleTextFunc();

            if (needAGroupColumn) {
                // if one provided by user, use it, otherwise create one
                var groupColDef = this.gridOptionsWrapper.getGroupColumnDef();
                if (!groupColDef) {
                    groupColDef = {
                        headerName: localeTextFunc('group', 'Group'),
                        cellRenderer: {
                            renderer: "group"
                        }
                    };
                }
                // no group column provided, need to create one here
                var groupColumn = new Column(groupColDef, this.gridOptionsWrapper.getColWidth());
                this.visibleColumns.push(groupColumn);
            }

            for (var i = 0; i < this.allColumns.length; i++) {
                var column = this.allColumns[i];
                var hideBecauseOfPivot = this.pivotColumns.indexOf(column) >= 0
                    && this.gridOptionsWrapper.isGroupHidePivotColumns();
                if (column.visible && !hideBecauseOfPivot) {
                    column.index = this.visibleColumns.length;
                    this.visibleColumns.push(this.allColumns[i]);
                }
            }
        }

        private updatePinnedColumns() {
            var pinnedColumnCount = this.gridOptionsWrapper.getPinnedColCount();
            for (var i = 0; i < this.visibleColumns.length; i++) {
                var pinned = i < pinnedColumnCount;
                this.visibleColumns[i].pinned = pinned;
            }
        }

        private createColumns(columnDefs: any) {
            this.allColumns = [];
            var that = this;
            if (columnDefs) {
                for (var i = 0; i < columnDefs.length; i++) {
                    var colDef = columnDefs[i];
                    // this is messy - we swap in another col def if it's checkbox selection - not happy :(
                    if (colDef === 'checkboxSelection') {
                        colDef = that.selectionRendererFactory.createCheckboxColDef();
                    }
                    var width = that.calculateColInitialWidth(colDef);
                    var column = new Column(colDef, width);
                    that.allColumns.push(column);
                }
            }
        }

        private createPivotColumns() {
            this.pivotColumns = [];
            var groupKeys = this.gridOptionsWrapper.getGroupKeys();
            if (!groupKeys || groupKeys.length <= 0) {
                return;
            }
            for (var i = 0; i < groupKeys.length; i++) {
                var groupKey = groupKeys[i];
                var column = this.getColumn(groupKey);
                if (!column) {
                    column = this.createDummyColumn(groupKey);
                }
                this.pivotColumns.push(column);
            }
        }

        private createValueColumns() {
            this.valueColumns = [];

            // override with columns that have the aggFunc specified explicitly
            for (var i = 0; i < this.allColumns.length; i++) {
                var column = this.allColumns[i];
                if (column.colDef.aggFunc) {
                    column.aggFunc = column.colDef.aggFunc;
                    this.valueColumns.push(column);
                }
            }
        }

        private createDummyColumn(field: any) {
            var colDef = {
                field: field,
                headerName: field,
                hide: false
            };
            var width = this.gridOptionsWrapper.getColWidth();
            var column = new Column(colDef, width);
            return column;
        }

        private calculateColInitialWidth(colDef: any) {
            if (!colDef.width) {
                // if no width defined in colDef, use default
                return this.gridOptionsWrapper.getColWidth();
            } else if (colDef.width < constants.MIN_COL_WIDTH) {
                // if width in col def to small, set to min width
                return constants.MIN_COL_WIDTH;
            } else {
                // otherwise use the provided width
                return colDef.width;
            }
        }

        // call with true (pinned), false (not-pinned) or undefined (all columns)
        private getTotalColWidth(includePinned: any) {
            var widthSoFar = 0;
            var pinedNotImportant = typeof includePinned !== 'boolean';

            this.displayedColumns.forEach(function (column: any) {
                var includeThisCol = pinedNotImportant || column.pinned === includePinned;
                if (includeThisCol) {
                    widthSoFar += column.actualWidth;
                }
            });

            return widthSoFar;
        }
    }

    export class HeaderGroup {

        pinned: any;
        name: any;
        allColumns: Column[] = [];
        displayedColumns: Column[] = [];
        expandable = false;
        expanded = false;

        actualWidth: number;
        eHeaderGroupCell: HTMLElement;
        eHeaderCellResize: HTMLElement;

        constructor(pinned: any, name: any) {
            this.pinned = pinned;
            this.name = name;
        }

<<<<<<< HEAD
        public getMinimumWidth(): number {
            var result = 0;
            this.displayedColumns.forEach( (column: Column) => {
                result += column.getMinimumWidth();
            })
            return result;
        }

=======
>>>>>>> 77b16f11
        public addColumn(column: any) {
            this.allColumns.push(column);
        }

        // need to check that this group has at least one col showing when both expanded and contracted.
        // if not, then we don't allow expanding and contracting on this group
        public calculateExpandable() {
            // want to make sure the group doesn't disappear when it's open
            var atLeastOneShowingWhenOpen = false;
            // want to make sure the group doesn't disappear when it's closed
            var atLeastOneShowingWhenClosed = false;
            // want to make sure the group has something to show / hide
            var atLeastOneChangeable = false;
            for (var i = 0, j = this.allColumns.length; i < j; i++) {
                var column = this.allColumns[i];
                if (column.colDef.headerGroupShow === 'open') {
                    atLeastOneShowingWhenOpen = true;
                    atLeastOneChangeable = true;
                } else if (column.colDef.headerGroupShow === 'closed') {
                    atLeastOneShowingWhenClosed = true;
                    atLeastOneChangeable = true;
                } else {
                    atLeastOneShowingWhenOpen = true;
                    atLeastOneShowingWhenClosed = true;
                }
            }

            this.expandable = atLeastOneShowingWhenOpen && atLeastOneShowingWhenClosed && atLeastOneChangeable;
        }

        public calculateDisplayedColumns() {
            // clear out last time we calculated
            this.displayedColumns = [];
            // it not expandable, everything is visible
            if (!this.expandable) {
                this.displayedColumns = this.allColumns;
                return;
            }
            // and calculate again
            for (var i = 0, j = this.allColumns.length; i < j; i++) {
                var column = this.allColumns[i];
                switch (column.colDef.headerGroupShow) {
                    case 'open':
                        // when set to open, only show col if group is open
                        if (this.expanded) {
                            this.displayedColumns.push(column);
                        }
                        break;
                    case 'closed':
                        // when set to open, only show col if group is open
                        if (!this.expanded) {
                            this.displayedColumns.push(column);
                        }
                        break;
                    default:
                        // default is always show the column
                        this.displayedColumns.push(column);
                        break;
                }
            }
        }

        // should replace with utils method 'add all'
        public addToVisibleColumns(colsToAdd: any) {
            for (var i = 0; i < this.displayedColumns.length; i++) {
                var column = this.displayedColumns[i];
                colsToAdd.push(column);
            }
        }
    }
    
    export interface CellRendererObj {
      renderer: string;
    }

    /** The filter parameters for set filter */
    export interface SetFilterParameters{
      /** Same as cell renderer for grid (you can use the same one in both locations). Setting it separatly here allows for the value to be rendered differently in the filter. */
      cellRenderer ?: Function;
        
      /** The height of the cell. */
      cellHeight ?: number;

      /** The values to display in the filter. */
      values ?: any;

      /**  What to do when new rows are loaded. The default is to reset the filter, as the set of values to select from can have changed. If you want to keep the selection, then set this value to 'keep'. */
      newRowsAction ?: string;
    }

    
    export interface TextAndNumberFilterParameters {
      /** What to do when new rows are loaded. The default is to reset the filter, to keep it in line with 'set' filters. If you want to keep the selection, then set this value to 'keep'. */
      newRowsAction?: string;
    }

    export interface ColDef {
      /** The name to render in the column header */
      headerName: string;
      
      /** The field of the row to get the cells data from */
      field: string;
      
      /** Expression or function to get the cells value. */
      headerValueGetter?: string | Function;
      
      /** The unique ID to give the column. This is optional. If missing, the ID will default to the field. If both field and colId are missing, a unique ID will be generated. 
       *  This ID is used to identify the column in the API for sorting, filtering etc. */
      colId?: string;
      
      /** Set to true for this column to be hidden. Naturally you might think, it would make more sense to call this field 'visible' and mark it false to hide, 
       *  however we want all default values to be false and we want columns to be visible by default. */
      hide?: boolean;

      /** Tooltip for the column header */
      headerTooltip?: string;

      /** Expression or function to get the cells value. */
      valueGetter?: string | Function;

    /** Initial width, in pixels, of the cell */
    width?: number;

    /** Min width, in pixels, of the cell */
    minWidth?: number;

    /** Max width, in pixels, of the cell */
    maxWidth?: number;

      /** Class to use for the cell. Can be string, array of strings, or function. */
      cellClass?: string | string[]| ((cellClassParams: any) => string | string[]);
      
      /** An object of css values. Or a function returning an object of css values. */
      cellStyle?: {} | ((params: any) => {});

      /** A function for rendering a cell. */
      cellRenderer?: Function | CellRendererObj;

      /** Function callback, gets called when a cell is clicked. */
      cellClicked?: Function;

      /** Function callback, gets called when a cell is double clicked. */
      cellDoubleClicked?: Function;

      /** Name of function to use for aggregation. One of [sum,min,max]. */
      aggFunc?: string;

      /** Comparator function for custom sorting. */
      comparator?: Function;

      /** Set to true to render a selection checkbox in the column. */
      checkboxSelection?: boolean;

      /** Set to true if no menu should be shown for this column header. */
      suppressMenu?: boolean;

      /** Set to true if no sorting should be done for this column. */
      suppressSorting?: boolean;

      /** Set to true if you want the unsorted icon to be shown when no sort is applied to this column. */
      unSortIcon?: boolean;

      /** Set to true if you want this columns width to be fixed during 'size to fit' operation. */
      suppressSizeToFit?: boolean;

      /** Set to true if you do not want this column to be resizable by dragging it's edge. */
      suppressResize?: boolean;

      /** If grouping columns, the group this column belongs to. */
      headerGroup?: string;

      /** Whether to show the column when the group is open / closed. */
<<<<<<< HEAD
      headerGroupShow?: string;
=======
      headerGroupShow?: boolean;
>>>>>>> 77b16f11
      
      /** Set to true if this col is editable, otherwise false. Can also be a function to have different rows editable. */
      editable?: boolean | (Function);

      /** Callbacks for editing.See editing section for further details. */
      newValueHandler?: Function;

      /** Callbacks for editing.See editing section for further details. */
      cellValueChanged?: Function;

      /** If true, this cell gets refreshed when api.softRefreshView() gets called. */
      volatile?: boolean;
      
      /** Cell template to use for cell. Useful for AngularJS cells. */
      template?: string;

      /** Cell template URL to load template from to use for cell. Useful for AngularJS cells. */
      templateUrl?: string;

      /** one of the built in filter names: [set, number, text], or a filter function*/
      filter?: string | Function;

      /** The filter params are specific to each filter! */
      filterParams?: SetFilterParameters | TextAndNumberFilterParameters;

      cellClassRules?: { [cssClassName: string]: (Function | string) };
    }

    export class Column {

        static colIdSequence = 0;

        colDef: ColDef;
        actualWidth: any;
        visible: any;
        colId: any;
        pinned: boolean;
        index: number;
        aggFunc: string;
        pivotIndex: number;

        eHeaderCell: HTMLElement;

        constructor(colDef: ColDef, actualWidth: any) {
            this.colDef = colDef;
            this.actualWidth = actualWidth;
            this.visible = !colDef.hide;
            // in the future, the colKey might be something other than the index
            if (colDef.colId) {
                this.colId = colDef.colId;
            } else if (colDef.field) {
                this.colId = colDef.field;
            } else {
                this.colId = '' + Column.colIdSequence++;
            }
        }

        public isGreaterThanMax(width: number): boolean {
            if (this.colDef.maxWidth >= constants.MIN_COL_WIDTH) {
                return width > this.colDef.maxWidth;
            } else {
                return false;
            }
        }

        public getMinimumWidth(): number {
            if (this.colDef.minWidth > constants.MIN_COL_WIDTH) {
                return this.colDef.minWidth;
            } else {
                return constants.MIN_COL_WIDTH;
            }
        }

        public setMinimum(): void {
            this.actualWidth = this.getMinimumWidth();
        }
    }
}<|MERGE_RESOLUTION|>--- conflicted
+++ resolved
@@ -323,11 +323,9 @@
 
         }
 
-<<<<<<< HEAD
+        // public - called from api
+        public sizeColumnsToFit(gridWidth: any) {
         // called from api
-=======
-        // public - called from api
->>>>>>> 77b16f11
         public sizeColumnsToFit(gridWidth: any) {
             // avoid divide by zero
             if (gridWidth <= 0 || this.displayedColumns.length === 0) {
@@ -587,7 +585,6 @@
             this.name = name;
         }
 
-<<<<<<< HEAD
         public getMinimumWidth(): number {
             var result = 0;
             this.displayedColumns.forEach( (column: Column) => {
@@ -596,8 +593,6 @@
             return result;
         }
 
-=======
->>>>>>> 77b16f11
         public addColumn(column: any) {
             this.allColumns.push(column);
         }
@@ -770,11 +765,7 @@
       headerGroup?: string;
 
       /** Whether to show the column when the group is open / closed. */
-<<<<<<< HEAD
       headerGroupShow?: string;
-=======
-      headerGroupShow?: boolean;
->>>>>>> 77b16f11
       
       /** Set to true if this col is editable, otherwise false. Can also be a function to have different rows editable. */
       editable?: boolean | (Function);
