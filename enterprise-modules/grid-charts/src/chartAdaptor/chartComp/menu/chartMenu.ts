import {
    _,
    AgDialog,
    AgEvent,
    AgPanel,
    Autowired,
    ChartMenuOptions,
    Component,
    GetChartToolbarItemsParams,
    GridOptionsWrapper,
    PostConstruct,
    Promise
<<<<<<< HEAD
} from "@ag-community/grid-core";

=======
} from "@ag-grid-community/core";
>>>>>>> e09a2a59
import { TabbedChartMenu } from "./tabbedChartMenu";
import { ChartController } from "../chartController";
import { GridChartComp } from "../gridChartComp";

type ChartToolbarButtons = {
    [key in ChartMenuOptions]: [string, (e: MouseEvent) => any | void]
};

export class ChartMenu extends Component {
    @Autowired("gridOptionsWrapper") private gridOptionsWrapper: GridOptionsWrapper;

    public static EVENT_DOWNLOAD_CHART = "downloadChart";

    private buttons: ChartToolbarButtons = {
        chartSettings: ['menu', () => this.showMenu("chartSettings")],
        chartData: ['menu', () => this.showMenu("chartData")],
        chartFormat: ['menu', () => this.showMenu("chartFormat")],
        chartUnlink: ['linked', e => this.toggleDetached(e)],
        chartDownload: ['save', () => this.saveChart()]
    };

    private tabs: ChartMenuOptions[] = [];

    private static TEMPLATE = `<div class="ag-chart-menu"></div>`;

    private readonly chartController: ChartController;
    private tabbedMenu: TabbedChartMenu;
    private menuPanel: AgPanel | AgDialog | undefined;

    constructor(chartController: ChartController) {
        super(ChartMenu.TEMPLATE);
        this.chartController = chartController;
    }

    @PostConstruct
    private postConstruct(): void {
        this.createButtons();
    }

    private getToolbarOptions(): ChartMenuOptions[] {
        let tabOptions: ChartMenuOptions[] = [
            'chartSettings',
            'chartData',
            'chartFormat',
            'chartUnlink',
            'chartDownload'
        ];
        const toolbarItemsFunc = this.gridOptionsWrapper.getChartToolbarItemsFunc();

        if (toolbarItemsFunc) {
            const params: GetChartToolbarItemsParams = {
                api: this.gridOptionsWrapper.getApi(),
                columnApi: this.gridOptionsWrapper.getColumnApi(),
                defaultItems: tabOptions
            };

            tabOptions = toolbarItemsFunc(params).filter(option => {
                if (!this.buttons[option]) {
                    console.warn(`ag-Grid: '${option} is not a valid Chart Toolbar Option`);
                    return false;
                }
                return true;
            });
        }

        // pivot charts use the column tool panel instead of the data panel
        if (this.chartController.isPivotChart()) {
            tabOptions = tabOptions.filter(option => option !== 'chartData');
        }

        const ignoreOptions: ChartMenuOptions[] = ['chartUnlink', 'chartDownload'];
        this.tabs = tabOptions.filter(option => ignoreOptions.indexOf(option) === -1);

        return tabOptions.filter(value =>
            ignoreOptions.indexOf(value) !== -1 ||
            (this.tabs.length && value === this.tabs[0])
        );
    }

    private toggleDetached(e: MouseEvent): void {
        const target = e.target as HTMLElement;
        const active = _.containsClass(target, 'ag-icon-linked');

        _.addOrRemoveCssClass(target, 'ag-icon-linked', !active);
        _.addOrRemoveCssClass(target, 'ag-icon-unlinked', active);

        this.chartController.detachChartRange();
    }

    private createButtons(): void {
        const chartToolbarOptions = this.getToolbarOptions();

        chartToolbarOptions.forEach(button => {
            const buttonConfig = this.buttons[button];
            const [iconName, callback] = buttonConfig;
            const buttonEl = _.createIconNoSpan(
                iconName,
                this.gridOptionsWrapper,
                undefined,
                true
            );

            this.addDestroyableEventListener(buttonEl, 'click', callback);
            this.getGui().appendChild(buttonEl);
        });
    }

    private saveChart() {
        const event: AgEvent = { type: ChartMenu.EVENT_DOWNLOAD_CHART };
        this.dispatchEvent(event);
    }

    private createMenu(defaultTab: number): Promise<AgPanel> {
        const chartComp = this.getParentComponent() as GridChartComp;
        const dockedContainer = chartComp.getDockedContainer();
        const context = this.getContext();

        const menuPanel = this.menuPanel = new AgPanel({
            minWidth: this.gridOptionsWrapper.chartMenuPanelWidth(),
            width: this.gridOptionsWrapper.chartMenuPanelWidth(),
            height: '100%',
            closable: true,
            hideTitleBar: true
        });

        context.wireBean(this.menuPanel);
        menuPanel.setParentComponent(this);
        dockedContainer.appendChild(menuPanel.getGui());

        this.tabbedMenu = new TabbedChartMenu({
            controller: this.chartController,
            type: chartComp.getCurrentChartType(),
            panels: this.tabs
        });

        context.wireBean(this.tabbedMenu);
        this.addDestroyableEventListener(
            this.menuPanel,
            Component.EVENT_DESTROYED,
            () => this.tabbedMenu.destroy()
        );

        return new Promise((res: (arg0: any) => void) => {
            window.setTimeout(() => {
                menuPanel.setBodyComponent(this.tabbedMenu);
                this.tabbedMenu.showTab(defaultTab);
                this.addDestroyableEventListener(
                    chartComp.getChartComponentsWrapper(),
                    'click',
                    () => {
                        if (_.containsClass(chartComp.getGui(), 'ag-has-menu')) {
                            this.hideMenu();
                        }
                    }
                );
                res(menuPanel);
            }, 100);
        });
    }

    private slideDockedContainer() {
        const chartComp = this.getParentComponent() as GridChartComp;

        chartComp.slideDockedOut((this.menuPanel as AgPanel).getWidth());
        window.setTimeout(() => {
            _.addCssClass(this.getParentComponent()!.getGui(), 'ag-has-menu');
        }, 500);
    }

    private showMenu(tabName: ChartMenuOptions): void {
        const tab = this.tabs.indexOf(tabName);

        if (!this.menuPanel) {
            this.createMenu(tab).then(() => {
                this.slideDockedContainer();
            });
        } else {
            this.slideDockedContainer();
        }
    }

    private hideMenu(): void {
        const chartComp = this.getParentComponent() as GridChartComp;

        chartComp.slideDockedIn();
        _.removeCssClass(this.getParentComponent()!.getGui(), 'ag-has-menu');
    }

    public destroy() {
        super.destroy();

        if (this.menuPanel && this.menuPanel.isAlive()) {
            this.menuPanel.destroy();
        }
    }
}<|MERGE_RESOLUTION|>--- conflicted
+++ resolved
@@ -10,12 +10,8 @@
     GridOptionsWrapper,
     PostConstruct,
     Promise
-<<<<<<< HEAD
-} from "@ag-community/grid-core";
-
-=======
 } from "@ag-grid-community/core";
->>>>>>> e09a2a59
+
 import { TabbedChartMenu } from "./tabbedChartMenu";
 import { ChartController } from "../chartController";
 import { GridChartComp } from "../gridChartComp";
