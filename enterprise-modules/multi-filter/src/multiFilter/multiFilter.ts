--- conflicted
+++ resolved
@@ -79,13 +79,9 @@
         });
 
         // we have to refresh the GUI here to ensure that Angular components are not rendered in odd places
-<<<<<<< HEAD
-        return Promise.all(filterPromises).then(filters => { this.filters = filters; this.refreshGui('columnMenu'); });
-=======
         return AgPromise
             .all(filterPromises)
             .then(filters => { this.filters = filters as IFilterComp[]; this.refreshGui('columnMenu'); });
->>>>>>> 338ea6d7
     }
 
     private refreshGui(container: ContainerType): void {
@@ -255,25 +251,12 @@
         return model;
     }
 
-<<<<<<< HEAD
-    public setModel(model: IMultiFilterModel): Promise<void> {
-        const setFilterModel = (filter: IFilterComp, model: any) => {
-            return new Promise<void>(resolve => {
-                const promise = filter.setModel(model);
-
-                if (promise == null) {
-                    resolve();
-                } else {
-                    (promise as Promise<void>).then(() => resolve());
-                }
-=======
     public setModel(model: IMultiFilterModel | null): AgPromise<void> {
         const setFilterModel = (filter: IFilterComp, filterModel: any) => {
             return new AgPromise<void>(resolve => {
                 const promise = filter.setModel(filterModel);
 
                 promise ? promise.then(() => resolve()) : resolve();
->>>>>>> 338ea6d7
             });
         };
 
@@ -344,11 +327,7 @@
         });
     }
 
-<<<<<<< HEAD
-    private createFilter(filterDef: IFilterDef, index: number): Promise<IFilterComp> {
-=======
     private createFilter(filterDef: IFilterDef, index: number): AgPromise<IFilterComp> | null {
->>>>>>> 338ea6d7
         const { filterModifiedCallback, doesRowPassOtherFilter } = this.params;
 
         let filterInstance: IFilterComp;
