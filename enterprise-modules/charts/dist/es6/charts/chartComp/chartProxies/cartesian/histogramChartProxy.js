--- conflicted
+++ resolved
@@ -51,14 +51,10 @@
                 opacity: seriesDefaults.strokeOpacity,
                 width: seriesDefaults.strokeWidth
             },
-<<<<<<< HEAD
-            highlightStyle: seriesDefaults.highlightStyle
-=======
             lineDash: seriesDefaults.lineDash ? seriesDefaults.lineDash : [0],
             lineDashOffset: seriesDefaults.lineDashOffset,
             highlightStyle: seriesDefaults.highlightStyle,
             listeners: seriesDefaults.listeners
->>>>>>> 338ea6d7
         };
         return options;
     };
@@ -69,14 +65,10 @@
         var agChartOptions = options;
         agChartOptions.autoSize = true;
         agChartOptions.axes = [__assign({ type: 'number', position: 'bottom' }, options.xAxis), __assign({ type: 'number', position: 'left' }, options.yAxis)];
-<<<<<<< HEAD
-        agChartOptions.series = [__assign(__assign({}, seriesDefaults), { fill: seriesDefaults.fill.colors[0], fillOpacity: seriesDefaults.fill.opacity, stroke: seriesDefaults.stroke.colors[0], strokeOpacity: seriesDefaults.stroke.opacity, strokeWidth: seriesDefaults.stroke.width, tooltipRenderer: seriesDefaults.tooltip && seriesDefaults.tooltip.enabled && seriesDefaults.tooltip.renderer, type: 'histogram' })];
-=======
         agChartOptions.series = [__assign(__assign({}, seriesDefaults), { fill: seriesDefaults.fill.colors[0], fillOpacity: seriesDefaults.fill.opacity, stroke: seriesDefaults.stroke.colors[0], strokeOpacity: seriesDefaults.stroke.opacity, strokeWidth: seriesDefaults.stroke.width, tooltip: {
                     enabled: seriesDefaults.tooltip && seriesDefaults.tooltip.enabled,
                     renderer: (seriesDefaults.tooltip && seriesDefaults.tooltip.enabled && seriesDefaults.tooltip.renderer) || undefined,
                 }, type: 'histogram' })];
->>>>>>> 338ea6d7
         return AgChart.create(agChartOptions, parentElement);
     };
     HistogramChartProxy.prototype.update = function (params) {
