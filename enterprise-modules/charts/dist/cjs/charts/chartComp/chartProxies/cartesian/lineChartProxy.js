--- conflicted
+++ resolved
@@ -69,15 +69,10 @@
             }
             return map;
         }, new Map());
-<<<<<<< HEAD
-        var previousSeries = undefined;
-        params.fields.forEach(function (f, index) {
-=======
         var previousSeries;
         var _a = this.getPalette(), fills = _a.fills, strokes = _a.strokes;
         fields.forEach(function (f, index) {
             var _a = _this.processDataForCrossFiltering(data, f.colId, params), yKey = _a.yKey, atLeastOneSelectedPoint = _a.atLeastOneSelectedPoint;
->>>>>>> 338ea6d7
             var lineSeries = existingSeriesById.get(f.colId);
             var fill = fills[index % fills.length];
             var stroke = strokes[index % strokes.length];
@@ -136,14 +131,10 @@
                 strokeWidth: seriesDefaults.marker.strokeWidth,
                 formatter: seriesDefaults.marker.formatter
             },
-<<<<<<< HEAD
-            highlightStyle: seriesDefaults.highlightStyle
-=======
             lineDash: seriesDefaults.lineDash ? seriesDefaults.lineDash : [0],
             lineDashOffset: seriesDefaults.lineDashOffset,
             highlightStyle: seriesDefaults.highlightStyle,
             listeners: seriesDefaults.listeners
->>>>>>> 338ea6d7
         };
         return options;
     };
