var __extends = (this && this.__extends) || (function () {
    var extendStatics = function (d, b) {
        extendStatics = Object.setPrototypeOf ||
            ({ __proto__: [] } instanceof Array && function (d, b) { d.__proto__ = b; }) ||
            function (d, b) { for (var p in b) if (b.hasOwnProperty(p)) d[p] = b[p]; };
        return extendStatics(d, b);
    };
    return function (d, b) {
        extendStatics(d, b);
        function __() { this.constructor = d; }
        d.prototype = b === null ? Object.create(b) : (__.prototype = b.prototype, new __());
    };
})();
var __decorate = (this && this.__decorate) || function (decorators, target, key, desc) {
    var c = arguments.length, r = c < 3 ? target : desc === null ? desc = Object.getOwnPropertyDescriptor(target, key) : desc, d;
    if (typeof Reflect === "object" && typeof Reflect.decorate === "function") r = Reflect.decorate(decorators, target, key, desc);
    else for (var i = decorators.length - 1; i >= 0; i--) if (d = decorators[i]) r = (c < 3 ? d(r) : c > 3 ? d(target, key, r) : d(target, key)) || r;
    return c > 3 && r && Object.defineProperty(target, key, r), r;
};
import { _, Autowired, Bean, BeanStub, PreConstruct } from '@ag-grid-community/core';
var LicenseManager = /** @class */ (function (_super) {
    __extends(LicenseManager, _super);
    function LicenseManager() {
        var _this = _super !== null && _super.apply(this, arguments) || this;
        _this.watermarkMessage = undefined;
        return _this;
    }
    LicenseManager_1 = LicenseManager;
    LicenseManager.prototype.validateLicense = function () {
        if (_.missingOrEmpty(LicenseManager_1.licenseKey)) {
            this.outputMissingLicenseKey();
        }
        else if (LicenseManager_1.licenseKey.length > 32) {
            var _a = LicenseManager_1.extractLicenseComponents(LicenseManager_1.licenseKey), md5 = _a.md5, license = _a.license, version = _a.version, isTrial = _a.isTrial;
            if (md5 === this.md5.md5(license)) {
                if (_.exists(version) && version) {
                    this.validateLicenseKeyForVersion(version, !!isTrial, license);
                }
                else {
                    this.validateLegacyKey(license);
                }
            }
            else {
                this.outputInvalidLicenseKey();
            }
        }
        else {
            this.outputInvalidLicenseKey();
        }
    };
    LicenseManager.extractExpiry = function (license) {
        var restrictionHashed = license.substring(license.lastIndexOf('_') + 1, license.length);
        return new Date(parseInt(LicenseManager_1.decode(restrictionHashed), 10));
    };
    LicenseManager.extractLicenseComponents = function (licenseKey) {
        // when users copy the license key from a PDF extra zero width characters are sometimes copied too
        // carriage returns and line feeds are problematic too
        // all of which causes license key validation to fail - strip these out
        var cleanedLicenseKey = licenseKey.replace(/[\u200B-\u200D\uFEFF]/g, '');
        cleanedLicenseKey = cleanedLicenseKey.replace(/\r?\n|\r/g, '');
        var hashStart = cleanedLicenseKey.length - 32;
        var md5 = cleanedLicenseKey.substring(hashStart);
        var license = cleanedLicenseKey.substring(0, hashStart);
        var _a = LicenseManager_1.extractBracketedInformation(cleanedLicenseKey), version = _a[0], isTrial = _a[1];
        return { md5: md5, license: license, version: version, isTrial: isTrial };
    };
    LicenseManager.prototype.getLicenseDetails = function (licenseKey) {
        var _a = LicenseManager_1.extractLicenseComponents(licenseKey), md5 = _a.md5, license = _a.license, version = _a.version, isTrial = _a.isTrial;
        var valid = (md5 === this.md5.md5(license));
        var expiry = null;
        if (valid) {
            expiry = LicenseManager_1.extractExpiry(license);
            valid = !isNaN(expiry.getTime());
        }
        return {
            licenseKey: licenseKey,
            valid: valid,
            expiry: valid ? LicenseManager_1.formatDate(expiry) : null,
            version: version ? version : 'legacy',
            isTrial: isTrial
        };
    };
    LicenseManager.prototype.isDisplayWatermark = function () {
        return !_.missingOrEmpty(this.watermarkMessage);
    };
    LicenseManager.prototype.getWatermarkMessage = function () {
        return this.watermarkMessage;
    };
    LicenseManager.formatDate = function (date) {
        var monthNames = [
            'January', 'February', 'March',
            'April', 'May', 'June', 'July',
            'August', 'September', 'October',
            'November', 'December'
        ];
        var day = date.getDate();
        var monthIndex = date.getMonth();
        var year = date.getFullYear();
        return day + ' ' + monthNames[monthIndex] + ' ' + year;
    };
    LicenseManager.getGridReleaseDate = function () {
        return new Date(parseInt(LicenseManager_1.decode(LicenseManager_1.RELEASE_INFORMATION), 10));
    };
    LicenseManager.decode = function (input) {
        var keystr = 'ABCDEFGHIJKLMNOPQRSTUVWXYZabcdefghijklmnopqrstuvwxyz0123456789+/=';
        var t = '';
        var n, r, i;
        var s, o, u, a;
        var f = 0;
        var e = input.replace(/[^A-Za-z0-9+/=]/g, '');
        while (f < e.length) {
            s = keystr.indexOf(e.charAt(f++));
            o = keystr.indexOf(e.charAt(f++));
            u = keystr.indexOf(e.charAt(f++));
            a = keystr.indexOf(e.charAt(f++));
            n = s << 2 | o >> 4;
            r = (o & 15) << 4 | u >> 2;
            i = (u & 3) << 6 | a;
            t = t + String.fromCharCode(n);
            if (u != 64) {
                t = t + String.fromCharCode(r);
            }
            if (a != 64) {
                t = t + String.fromCharCode(i);
            }
        }
        t = LicenseManager_1.utf8_decode(t);
        return t;
    };
    LicenseManager.utf8_decode = function (input) {
        input = input.replace(/rn/g, 'n');
        var t = '';
        for (var n = 0; n < input.length; n++) {
            var r = input.charCodeAt(n);
            if (r < 128) {
                t += String.fromCharCode(r);
            }
            else if (r > 127 && r < 2048) {
                t += String.fromCharCode(r >> 6 | 192);
                t += String.fromCharCode(r & 63 | 128);
            }
            else {
                t += String.fromCharCode(r >> 12 | 224);
                t += String.fromCharCode(r >> 6 & 63 | 128);
                t += String.fromCharCode(r & 63 | 128);
            }
        }
        return t;
    };
    LicenseManager.setLicenseKey = function (licenseKey) {
        LicenseManager_1.licenseKey = licenseKey;
    };
    LicenseManager.extractBracketedInformation = function (licenseKey) {
        var matches = licenseKey.split('[')
            .filter(function (v) {
            return v.indexOf(']') > -1;
        })
            .map(function (value) {
            return value.split(']')[0];
        });
        if (!matches || matches.length === 0) {
            return [null, null];
        }
        var isTrial = matches.filter(function (match) { return match === 'TRIAL'; }).length === 1;
        var version = matches.filter(function (match) { return match.indexOf("v") === 0; }).map(function (match) { return match.replace(/^v/, ""); })[0];
        return [version, isTrial];
    };
    LicenseManager.prototype.validateLicenseKeyForVersion = function (version, isTrial, license) {
        switch (version) {
            case "2":
                if (isTrial) {
                    this.validateForTrial(license);
                }
                else {
                    this.validateLegacyKey(license);
                }
                break;
        }
    };
    LicenseManager.prototype.validateLegacyKey = function (license) {
        var gridReleaseDate = LicenseManager_1.getGridReleaseDate();
        var expiry = LicenseManager_1.extractExpiry(license);
        var valid = false;
        var current = false;
        if (!isNaN(expiry.getTime())) {
            valid = true;
            current = (gridReleaseDate < expiry);
        }
        if (!valid) {
            this.outputInvalidLicenseKey();
        }
        else if (!current) {
            var formattedExpiryDate = LicenseManager_1.formatDate(expiry);
            var formattedReleaseDate = LicenseManager_1.formatDate(gridReleaseDate);
            this.outputIncompatibleVersion(formattedExpiryDate, formattedReleaseDate);
        }
    };
    LicenseManager.prototype.validateForTrial = function (license) {
        var expiry = LicenseManager_1.extractExpiry(license);
        var now = new Date();
        var valid = false;
        var current = false;
        if (!isNaN(expiry.getTime())) {
            valid = true;
            current = (expiry > now);
        }
        if (!valid) {
            this.outputInvalidLicenseKey();
        }
        else if (!current) {
            var formattedExpiryDate = LicenseManager_1.formatDate(expiry);
            this.outputExpiredTrialKey(formattedExpiryDate);
        }
    };
    LicenseManager.prototype.outputInvalidLicenseKey = function () {
        console.error('*****************************************************************************************************************');
        console.error('***************************************** ag-Grid Enterprise License ********************************************');
        console.error('********************************************* Invalid License ***************************************************');
        console.error('* Your license for ag-Grid Enterprise is not valid - please contact info@ag-grid.com to obtain a valid license. *');
        console.error('*****************************************************************************************************************');
        console.error('*****************************************************************************************************************');
        this.watermarkMessage = "Invalid License";
    };
    LicenseManager.prototype.outputExpiredTrialKey = function (formattedExpiryDate) {
        console.error('****************************************************************************************************************');
        console.error('***************************************** ag-Grid Enterprise License *******************************************');
        console.error('*****************************************   Trial Period Expired.    *******************************************');
        console.error("* Your license for ag-Grid Enterprise expired on " + formattedExpiryDate + ".                                                *");
        console.error('* Please email info@ag-grid.com to purchase a license.                                                         *');
        console.error('****************************************************************************************************************');
        console.error('****************************************************************************************************************');
        this.watermarkMessage = "Trial Period Expired";
    };
    LicenseManager.prototype.outputMissingLicenseKey = function () {
        console.error('****************************************************************************************************************');
        console.error('***************************************** ag-Grid Enterprise License *******************************************');
        console.error('****************************************** License Key Not Found ***********************************************');
        console.error('* All ag-Grid Enterprise features are unlocked.                                                                *');
        console.error('* This is an evaluation only version, it is not licensed for development projects intended for production.     *');
        console.error('* If you want to hide the watermark, please email info@ag-grid.com for a trial license.                        *');
        console.error('****************************************************************************************************************');
        console.error('****************************************************************************************************************');
        this.watermarkMessage = "For Trial Use Only";
    };
    LicenseManager.prototype.outputIncompatibleVersion = function (formattedExpiryDate, formattedReleaseDate) {
        console.error('****************************************************************************************************************************');
        console.error('****************************************************************************************************************************');
        console.error('*                                             ag-Grid Enterprise License                                                   *');
        console.error('*                           License not compatible with installed version of ag-Grid Enterprise.                           *');
        console.error('*                                                                                                                          *');
        console.error("* Your ag-Grid License entitles you to all versions of ag-Grid that we release within the time covered by your license     *");
        console.error("* - typically we provide one year licenses which entitles you to all releases / updates of ag-Grid within that year.       *");
        console.error("* Your license has an end (expiry) date which stops the license key working with versions of ag-Grid released after the    *");
        console.error("* license end date. The license key that you have expires on " + formattedExpiryDate + ", however the version of ag-Grid you    *");
        console.error("* are trying to use was released on " + formattedReleaseDate + ".                                                               *");
        console.error('*                                                                                                                          *');
        console.error('* Please contact info@ag-grid.com to renew your subscription to new versions and get a new license key to work with this   *');
        console.error('* version of ag-Grid.                                                                                                      *');
        console.error('****************************************************************************************************************************');
        console.error('****************************************************************************************************************************');
        this.watermarkMessage = "License Expired";
    };
    var LicenseManager_1;
<<<<<<< HEAD
    LicenseManager.RELEASE_INFORMATION = 'MTYwMjA3NjI1MjU3OA==';
=======
    LicenseManager.RELEASE_INFORMATION = 'MTYwNzkzMzg4MjIzNg==';
>>>>>>> 338ea6d7
    __decorate([
        Autowired('md5')
    ], LicenseManager.prototype, "md5", void 0);
    __decorate([
        PreConstruct
    ], LicenseManager.prototype, "validateLicense", null);
    LicenseManager = LicenseManager_1 = __decorate([
        Bean('licenseManager')
    ], LicenseManager);
    return LicenseManager;
}(BeanStub));
export { LicenseManager };<|MERGE_RESOLUTION|>--- conflicted
+++ resolved
@@ -261,11 +261,7 @@
         this.watermarkMessage = "License Expired";
     };
     var LicenseManager_1;
-<<<<<<< HEAD
-    LicenseManager.RELEASE_INFORMATION = 'MTYwMjA3NjI1MjU3OA==';
-=======
     LicenseManager.RELEASE_INFORMATION = 'MTYwNzkzMzg4MjIzNg==';
->>>>>>> 338ea6d7
     __decorate([
         Autowired('md5')
     ], LicenseManager.prototype, "md5", void 0);
