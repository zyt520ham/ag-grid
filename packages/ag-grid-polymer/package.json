--- conflicted
+++ resolved
@@ -1,10 +1,6 @@
 {
   "name": "ag-grid-polymer",
-<<<<<<< HEAD
-  "version": "19.1.1",
-=======
   "version": "19.1.2",
->>>>>>> 4bc65b75
   "description": "ag-Grid Polymer 3 Web Component",
   "main": "index.js",
   "repository": {
