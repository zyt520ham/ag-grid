{
  "name": "ag-grid-aurelia",
<<<<<<< HEAD
  "version": "19.1.1",
=======
  "version": "19.1.2",
>>>>>>> 4bc65b75
  "description": "ag-Grid Aurelia Component",
  "main": "./main.js",
  "typings": "./main.d.ts",
  "scripts": {
    "test": "echo \"Error: no test specified\" && exit 1",
    "build": "gulp"
  },
  "repository": {
    "type": "git",
    "url": "https://github.com/ag-grid/ag-grid.git"
  },
  "keywords": [
    "grid",
    "data",
    "table",
    "aurelia"
  ],
  "author": "Niall Crosby <niall.crosby@gmail.com>",
  "license": "MIT",
  "bugs": {
    "url": "https://github.com/ag-grid/ag-grid/issues"
  },
  "homepage": "http://www.ag-grid.com/",
  "devDependencies": {
    "@types/core-js": "^2.5.0",
    "ag-grid-community": "^19.1.0",
    "aurelia-framework": "1.x",
    "gulp": "^3.9.1",
    "gulp-header": "^2.0.5",
    "gulp-typescript": "^5.0.0-alpha.3",
    "merge2": "^1.2.2",
    "reflect-metadata": "^0.1.12",
    "systemjs": "^0.21.4",
    "typescript": "~3.1.1"
  },
  "peerDependencies": {
    "ag-grid-community": "^19.1.0",
    "aurelia-framework": "1.x"
  },
  "aurelia": {
    "build": {
      "resources": [
        "ag-grid-aurelia/lib/agGridAurelia",
        "ag-grid-aurelia/lib/agGridColumn",
        "ag-grid-aurelia/lib/agTemplate"
      ]
    }
  }
}<|MERGE_RESOLUTION|>--- conflicted
+++ resolved
@@ -1,10 +1,6 @@
 {
   "name": "ag-grid-aurelia",
-<<<<<<< HEAD
-  "version": "19.1.1",
-=======
   "version": "19.1.2",
->>>>>>> 4bc65b75
   "description": "ag-Grid Aurelia Component",
   "main": "./main.js",
   "typings": "./main.d.ts",
