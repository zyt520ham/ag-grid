import { GridOptionsWrapper } from "../gridOptionsWrapper";
import { GridPanel, RowContainerComponents } from "../gridPanel/gridPanel";
import { ExpressionService } from "../valueService/expressionService";
import { TemplateService } from "../templateService";
import { ValueService } from "../valueService/valueService";
import { EventService } from "../eventService";
import { RowComp } from "./rowComp";
import { Column } from "../entities/column";
import { RowNode } from "../entities/rowNode";
import { FirstDataRenderedEvent, Events, ModelUpdatedEvent, ViewportChangedEvent } from "../events";
import { Constants } from "../constants";
import { CellComp } from "./cellComp";
import { Autowired, Bean, Context, Optional, PreDestroy, Qualifier } from "../context/context";
import { GridCore } from "../gridCore";
import { ColumnApi } from "../columnController/columnApi";
import { ColumnController } from "../columnController/columnController";
import { Logger, LoggerFactory } from "../logger";
import { FocusedCellController } from "../focusedCellController";
import { IRangeController } from "../interfaces/iRangeController";
import { CellNavigationService } from "../cellNavigationService";
import { GridCell, GridCellDef } from "../entities/gridCell";
import { NavigateToNextCellParams, TabToNextCellParams } from "../entities/gridOptions";
import { RowContainerComponent } from "./rowContainerComponent";
import { BeanStub } from "../context/beanStub";
import { PaginationProxy } from "../rowModels/paginationProxy";
import { FlashCellsParams, GetCellRendererInstancesParams, GridApi, RefreshCellsParams } from "../gridApi";
import { PinnedRowModel } from "../rowModels/pinnedRowModel";
import { Beans } from "./beans";
import { AnimationFrameService } from "../misc/animationFrameService";
import { MaxDivHeightScaler } from "./maxDivHeightScaler";
import { ICellRendererComp } from "./cellRenderers/iCellRenderer";
import { ICellEditorComp } from "../interfaces/iCellEditor";
import { _ } from "../utils";

@Bean("rowRenderer")
export class RowRenderer extends BeanStub {

    @Autowired("paginationProxy") private paginationProxy: PaginationProxy;
    @Autowired("columnController") private columnController: ColumnController;
    @Autowired("gridOptionsWrapper") private gridOptionsWrapper: GridOptionsWrapper;
    @Autowired("$scope") private $scope: any;
    @Autowired("expressionService") private expressionService: ExpressionService;
    @Autowired("templateService") private templateService: TemplateService;
    @Autowired("valueService") private valueService: ValueService;
    @Autowired("eventService") private eventService: EventService;
    @Autowired("pinnedRowModel") private pinnedRowModel: PinnedRowModel;
    @Autowired("context") private context: Context;
    @Autowired("loggerFactory") private loggerFactory: LoggerFactory;
    @Autowired("focusedCellController") private focusedCellController: FocusedCellController;
    @Autowired("cellNavigationService") private cellNavigationService: CellNavigationService;
    @Autowired("columnApi") private columnApi: ColumnApi;
    @Autowired("gridApi") private gridApi: GridApi;
    @Autowired("beans") private beans: Beans;
    @Autowired("maxDivHeightScaler") private maxDivHeightScaler: MaxDivHeightScaler;
    @Autowired("animationFrameService") private animationFrameService: AnimationFrameService;
    @Optional("rangeController") private rangeController: IRangeController;

    private gridPanel: GridPanel;

    private firstRenderedRow: number;
    private lastRenderedRow: number;

    // map of row ids to row objects. keeps track of which elements
    // are rendered for which rows in the dom.
    private rowCompsByIndex: { [key: string]: RowComp } = {};
    private floatingTopRowComps: RowComp[] = [];
    private floatingBottomRowComps: RowComp[] = [];

    private rowContainers: RowContainerComponents;

    private pinningLeft: boolean;
    private pinningRight: boolean;

    // we only allow one refresh at a time, otherwise the internal memory structure here
    // will get messed up. this can happen if the user has a cellRenderer, and inside the
    // renderer they call an API method that results in another pass of the refresh,
    // then it will be trying to draw rows in the middle of a refresh.
    private refreshInProgress = false;

    private logger: Logger;

    private printLayout: boolean;
    private embedFullWidthRows: boolean;

    private gridCore: GridCore;

    public registerGridCore(gridCore: GridCore): void {
        this.gridCore = gridCore;
    }

    public agWire(@Qualifier("loggerFactory") loggerFactory: LoggerFactory) {
        this.logger = loggerFactory.create("RowRenderer");
    }

    public registerGridComp(gridPanel: GridPanel): void {
        this.gridPanel = gridPanel;

        this.rowContainers = this.gridPanel.getRowContainers();
        this.addDestroyableEventListener(this.eventService, Events.EVENT_PAGINATION_CHANGED, this.onPageLoaded.bind(this));
        this.addDestroyableEventListener(this.eventService, Events.EVENT_PINNED_ROW_DATA_CHANGED, this.onPinnedRowDataChanged.bind(this));
        this.addDestroyableEventListener(this.eventService, Events.EVENT_DISPLAYED_COLUMNS_CHANGED, this.onDisplayedColumnsChanged.bind(this));
        this.addDestroyableEventListener(this.eventService, Events.EVENT_BODY_SCROLL, this.redrawAfterScroll.bind(this));
        this.addDestroyableEventListener(this.eventService, Events.EVENT_BODY_HEIGHT_CHANGED, this.redrawAfterScroll.bind(this));
        this.addDestroyableEventListener(this.gridOptionsWrapper, GridOptionsWrapper.PROP_DOM_LAYOUT, this.onDomLayoutChanged.bind(this));

        this.printLayout = this.gridOptionsWrapper.getDomLayout() === Constants.DOM_LAYOUT_PRINT;
        this.embedFullWidthRows = this.printLayout || this.gridOptionsWrapper.isEmbedFullWidthRows();

        this.redrawAfterModelUpdate();
    }

    private onDomLayoutChanged(): void {
        const printLayout = this.gridOptionsWrapper.getDomLayout() === Constants.DOM_LAYOUT_PRINT;
        const embedFullWidthRows = printLayout || this.gridOptionsWrapper.isEmbedFullWidthRows();

        // if moving towards or away from print layout, means we need to destroy all rows, as rows are not laid
        // out using absolute positioning when doing print layout
        const destroyRows = embedFullWidthRows !== this.embedFullWidthRows || this.printLayout !== printLayout;

        this.printLayout = printLayout;
        this.embedFullWidthRows = embedFullWidthRows;

        if (destroyRows) {
            this.redrawAfterModelUpdate();
        }
    }

    // for row models that have datasources, when we updateOffset the datasource, we need to force the rowRenderer
    // to redraw all rows. otherwise the old rows from the old datasource will stay displayed.
    public datasourceChanged(): void {
        this.firstRenderedRow = 0;
        this.lastRenderedRow = -1;
        const rowIndexesToRemove = Object.keys(this.rowCompsByIndex);
        this.removeRowComps(rowIndexesToRemove);
    }

    private onPageLoaded(refreshEvent?: ModelUpdatedEvent): void {
        if (_.missing(refreshEvent)) {
            refreshEvent = {
                type: Events.EVENT_MODEL_UPDATED,
                api: this.gridApi,
                columnApi: this.columnApi,
                animate: false,
                keepRenderedRows: false,
                newData: false,
                newPage: false
            };
        }
        this.onModelUpdated(refreshEvent);
    }

    public getAllCellsForColumn(column: Column): HTMLElement[] {
        const eCells: HTMLElement[] = [];

        _.iterateObject(this.rowCompsByIndex, callback);
        _.iterateObject(this.floatingBottomRowComps, callback);
        _.iterateObject(this.floatingTopRowComps, callback);

        function callback(key: any, rowComp: RowComp) {
            const eCell = rowComp.getCellForCol(column);
            if (eCell) {
                eCells.push(eCell);
            }
        }

        return eCells;
    }

    public refreshFloatingRowComps(): void {
        this.refreshFloatingRows(
            this.floatingTopRowComps,
            this.pinnedRowModel.getPinnedTopRowData(),
            this.rowContainers.floatingTopPinnedLeft,
            this.rowContainers.floatingTopPinnedRight,
            this.rowContainers.floatingTop,
            this.rowContainers.floatingTopFullWidth
        );
        this.refreshFloatingRows(
            this.floatingBottomRowComps,
            this.pinnedRowModel.getPinnedBottomRowData(),
            this.rowContainers.floatingBottomPinnedLeft,
            this.rowContainers.floatingBottomPinnedRight,
            this.rowContainers.floatingBottom,
            this.rowContainers.floatingBottomFullWith
        );
    }

    private refreshFloatingRows(
        rowComps: RowComp[],
        rowNodes: RowNode[],
        pinnedLeftContainerComp: RowContainerComponent,
        pinnedRightContainerComp: RowContainerComponent,
        bodyContainerComp: RowContainerComponent,
        fullWidthContainerComp: RowContainerComponent
    ): void {
        rowComps.forEach((row: RowComp) => {
            row.destroy();
        });

        rowComps.length = 0;

        if (rowNodes) {
            rowNodes.forEach((node: RowNode) => {
                const rowComp = new RowComp(
                    this.$scope,
                    bodyContainerComp,
                    pinnedLeftContainerComp,
                    pinnedRightContainerComp,
                    fullWidthContainerComp,
                    node,
                    this.beans,
                    false,
                    false,
                    this.printLayout,
                    this.embedFullWidthRows
                );

                rowComp.init();
                rowComps.push(rowComp);
            });
        }

        this.flushContainers(rowComps);
    }

    private onPinnedRowDataChanged(): void {
        // recycling rows in order to ensure cell editing is not cancelled
        const params: RefreshViewParams = {
            recycleRows: true
        };

        this.redrawAfterModelUpdate(params);
    }

    private onModelUpdated(refreshEvent: ModelUpdatedEvent): void {
        const params: RefreshViewParams = {
            recycleRows: refreshEvent.keepRenderedRows,
            animate: refreshEvent.animate,
            newData: refreshEvent.newData,
            newPage: refreshEvent.newPage,
            // because this is a model updated event (not pinned rows), we
            // can skip updating the pinned rows. this is needed so that if user
            // is doing transaction updates, the pinned rows are not getting constantly
            // trashed - or editing cells in pinned rows are not refreshed and put into read mode
            onlyBody: true
        };
        this.redrawAfterModelUpdate(params);
    }

    // if the row nodes are not rendered, no index is returned
    private getRenderedIndexesForRowNodes(rowNodes: RowNode[]): string[] {
        const result: string[] = [];
        if (_.missing(rowNodes)) {
            return result;
        }
        _.iterateObject(this.rowCompsByIndex, (index: string, renderedRow: RowComp) => {
            const rowNode = renderedRow.getRowNode();
            if (rowNodes.indexOf(rowNode) >= 0) {
                result.push(index);
            }
        });
        return result;
    }

    public redrawRows(rowNodes: RowNode[]): void {
        if (!rowNodes || rowNodes.length == 0) {
            return;
        }

        // we only need to be worried about rendered rows, as this method is
        // called to whats rendered. if the row isn't rendered, we don't care
        const indexesToRemove = this.getRenderedIndexesForRowNodes(rowNodes);

        // remove the rows
        this.removeRowComps(indexesToRemove);

        // add draw them again
        this.redrawAfterModelUpdate({
            recycleRows: true
        });
    }

    private getCellToRestoreFocusToAfterRefresh(params: RefreshViewParams): GridCell {
        const focusedCell = params.suppressKeepFocus ? null : this.focusedCellController.getFocusCellToUseAfterRefresh();

        if (_.missing(focusedCell)) {
            return null;
        }

        // if the dom is not actually focused on a cell, then we don't try to refocus. the problem this
        // solves is with editing - if the user is editing, eg focus is on a text field, and not on the
        // cell itself, then the cell can be registered as having focus, however it's the text field that
        // has the focus and not the cell div. therefore, when the refresh is finished, the grid will focus
        // the cell, and not the textfield. that means if the user is in a text field, and the grid refreshes,
        // the focus is lost from the text field. we do not want this.
        const activeElement = document.activeElement;
        const domData = this.gridOptionsWrapper.getDomData(activeElement, CellComp.DOM_DATA_KEY_CELL_COMP);
        const elementIsNotACellDev = _.missing(domData);
        if (elementIsNotACellDev) {
            return null;
        }

        return focusedCell;
    }

    // gets called after changes to the model.
    public redrawAfterModelUpdate(params: RefreshViewParams = {}): void {
        this.getLockOnRefresh();

        const focusedCell: GridCell = this.getCellToRestoreFocusToAfterRefresh(params);

        this.sizeContainerToPageHeight();

        this.scrollToTopIfNewData(params);

        // never recycle rows when print layout, we draw each row again from scratch. this is because print layout
        // uses normal dom layout to put cells into dom - it doesn't allow reordering rows.
        const recycleRows = !this.printLayout && params.recycleRows;
        const animate = params.animate && this.gridOptionsWrapper.isAnimateRows();

        const rowsToRecycle: { [key: string]: RowComp } = this.binRowComps(recycleRows);

        this.redraw(rowsToRecycle, animate);

        if (!params.onlyBody) {
            this.refreshFloatingRowComps();
        }

        this.restoreFocusedCell(focusedCell);

        this.releaseLockOnRefresh();
    }

    private scrollToTopIfNewData(params: RefreshViewParams): void {
        const scrollToTop = params.newData || params.newPage;
        const suppressScrollToTop = this.gridOptionsWrapper.isSuppressScrollOnNewData();
        if (scrollToTop && !suppressScrollToTop) {
            this.gridPanel.scrollToTop();
        }
    }

    private sizeContainerToPageHeight(): void {
        const containers: RowContainerComponent[] = [
            this.rowContainers.body,
            this.rowContainers.fullWidth,
            this.rowContainers.pinnedLeft,
            this.rowContainers.pinnedRight
        ];

        if (this.printLayout) {
            containers.forEach(container => container.setHeight(null));
            return;
        }

        let containerHeight = this.paginationProxy.getCurrentPageHeight();
        // we need at least 1 pixel for the horizontal scroll to work. so if there are now rows,
        // we still want the scroll to be present, otherwise there would be no way to scroll the header
        // which might be needed us user wants to access columns
        // on the RHS - and if that was where the filter was that cause no rows to be presented, there
        // is no way to remove the filter.
        if (containerHeight === 0) {
            containerHeight = 1;
        }

        this.maxDivHeightScaler.setModelHeight(containerHeight);

        const realHeight = this.maxDivHeightScaler.getUiContainerHeight();

        containers.forEach(container => container.setHeight(realHeight));
    }

    private getLockOnRefresh(): void {
        if (this.refreshInProgress) {
            throw new Error(
                "ag-Grid: cannot get grid to draw rows when it is in the middle of drawing rows. " +
                    "Your code probably called a grid API method while the grid was in the render stage. To overcome " +
                    "this, put the API call into a timeout, eg instead of api.refreshView(), " +
                    "call setTimeout(function(){api.refreshView(),0}). To see what part of your code " +
                    "that caused the refresh check this stacktrace."
            );
        }

        this.refreshInProgress = true;
    }

    private releaseLockOnRefresh(): void {
        this.refreshInProgress = false;
    }

    // sets the focus to the provided cell, if the cell is provided. this way, the user can call refresh without
    // worry about the focus been lost. this is important when the user is using keyboard navigation to do edits
    // and the cellEditor is calling 'refresh' to get other cells to updateOffset (as other cells might depend on the
    // edited cell).
    private restoreFocusedCell(gridCell: GridCell): void {
        if (gridCell) {
            this.focusedCellController.setFocusedCell(gridCell.rowIndex, gridCell.column, gridCell.floating, true);
        }
    }

    public stopEditing(cancel: boolean = false) {
        this.forEachRowComp((key: string, rowComp: RowComp) => {
            rowComp.stopEditing(cancel);
        });
    }

    public forEachCellComp(callback: (cellComp: CellComp) => void): void {
        this.forEachRowComp((key: string, rowComp: RowComp) => rowComp.forEachCellComp(callback));
    }

    private forEachRowComp(callback: (key: string, rowComp: RowComp) => void): void {
        _.iterateObject(this.rowCompsByIndex, callback);
        _.iterateObject(this.floatingTopRowComps, callback);
        _.iterateObject(this.floatingBottomRowComps, callback);
    }

    public addRenderedRowListener(eventName: string, rowIndex: number, callback: Function): void {
        const rowComp = this.rowCompsByIndex[rowIndex];
        if (rowComp) {
            rowComp.addEventListener(eventName, callback);
        }
    }

    public flashCells(params: FlashCellsParams = {}): void {
        this.forEachCellCompFiltered(params.rowNodes, params.columns, cellComp => cellComp.flashCell());
    }

    public refreshCells(params: RefreshCellsParams = {}): void {
        const refreshCellParams = {
            forceRefresh: params.force,
            newData: false
        };
        this.forEachCellCompFiltered(params.rowNodes, params.columns, cellComp => cellComp.refreshCell(refreshCellParams));
    }

    public getCellRendererInstances(params: GetCellRendererInstancesParams): ICellRendererComp[] {

        const res: ICellRendererComp[] = [];

        this.forEachCellCompFiltered(params.rowNodes, params.columns, cellComp => {
            const cellRenderer = cellComp.getCellRenderer();
            if (cellRenderer) {
                res.push(cellRenderer);
            }
        });

        return res;
    }

    public getCellEditorInstances(params: GetCellRendererInstancesParams): ICellEditorComp[] {

        const res: ICellEditorComp[] = [];

        this.forEachCellCompFiltered(params.rowNodes, params.columns, cellComp => {
            const cellEditor = cellComp.getCellEditor();
            if (cellEditor) {
                res.push(cellEditor);
            }
        });

        return res;
    }

    public getEditingCells(): GridCellDef[] {
        const res: GridCellDef[] = [];
        this.forEachCellComp(cellComp => {
            if (cellComp.isEditing()) {
                const gridCellDef: GridCellDef = cellComp.getGridCell().getGridCellDef();
                res.push(gridCellDef);
            }
        });
        return res;
    }

    // calls the callback for each cellComp that match the provided rowNodes and columns. eg if one row node
    // and two columns provided, that identifies 4 cells, so callback gets called 4 times, once for each cell.
    private forEachCellCompFiltered(rowNodes: RowNode[], columns: (string | Column)[], callback: (cellComp: CellComp) => void): void {
        let rowIdsMap: any;
        if (_.exists(rowNodes)) {
            rowIdsMap = {
                top: {},
                bottom: {},
                normal: {}
            };
            rowNodes.forEach(rowNode => {
                if (rowNode.rowPinned === Constants.PINNED_TOP) {
                    rowIdsMap.top[rowNode.id] = true;
                } else if (rowNode.rowPinned === Constants.PINNED_BOTTOM) {
                    rowIdsMap.bottom[rowNode.id] = true;
                } else {
                    rowIdsMap.normal[rowNode.id] = true;
                }
            });
        }

        let colIdsMap: any;
        if (_.exists(columns)) {
            colIdsMap = {};
            columns.forEach((colKey: string | Column) => {
                const column: Column = this.columnController.getGridColumn(colKey);
                if (_.exists(column)) {
                    colIdsMap[column.getId()] = true;
                }
            });
        }

        const processRow = (rowComp: RowComp) => {
            const rowNode: RowNode = rowComp.getRowNode();

            const id = rowNode.id;
            const floating = rowNode.rowPinned;

            // skip this row if it is missing from the provided list
            if (_.exists(rowIdsMap)) {
                if (floating === Constants.PINNED_BOTTOM) {
                    if (!rowIdsMap.bottom[id]) {
                        return;
                    }
                } else if (floating === Constants.PINNED_TOP) {
                    if (!rowIdsMap.top[id]) {
                        return;
                    }
                } else {
                    if (!rowIdsMap.normal[id]) {
                        return;
                    }
                }
            }

            rowComp.forEachCellComp(cellComp => {
                const colId: string = cellComp.getColumn().getId();
                const excludeColFromRefresh = colIdsMap && !colIdsMap[colId];
                if (excludeColFromRefresh) {
                    return;
                }

                callback(cellComp);
            });
        };

        _.iterateObject(this.rowCompsByIndex, (index: string, rowComp: RowComp) => {
            processRow(rowComp);
        });

        if (this.floatingTopRowComps) {
            this.floatingTopRowComps.forEach(processRow);
        }

        if (this.floatingBottomRowComps) {
            this.floatingBottomRowComps.forEach(processRow);
        }
    }

    @PreDestroy
    public destroy() {
        super.destroy();

        const rowIndexesToRemove = Object.keys(this.rowCompsByIndex);
        this.removeRowComps(rowIndexesToRemove);
    }

    private binRowComps(recycleRows: boolean): { [key: string]: RowComp } {
        let indexesToRemove: string[];
        const rowsToRecycle: { [key: string]: RowComp } = {};

        if (recycleRows) {
            indexesToRemove = [];
            _.iterateObject(this.rowCompsByIndex, (index: string, rowComp: RowComp) => {
                const rowNode = rowComp.getRowNode();
                if (_.exists(rowNode.id)) {
                    rowsToRecycle[rowNode.id] = rowComp;
                    delete this.rowCompsByIndex[index];
                } else {
                    indexesToRemove.push(index);
                }
            });
        } else {
            indexesToRemove = Object.keys(this.rowCompsByIndex);
        }

        this.removeRowComps(indexesToRemove);

        return rowsToRecycle;
    }

    // takes array of row indexes
    private removeRowComps(rowsToRemove: any[]) {
        // if no fromIndex then set to -1, which will refresh everything
        // let realFromIndex = -1;
        rowsToRemove.forEach(indexToRemove => {
            const renderedRow = this.rowCompsByIndex[indexToRemove];
            renderedRow.destroy();
            delete this.rowCompsByIndex[indexToRemove];
        });
    }

    // gets called when rows don't change, but viewport does, so after:
    // 1) height of grid body changes, ie number of displayed rows has changed
    // 2) grid scrolled to new position
    // 3) ensure index visible (which is a scroll)
    public redrawAfterScroll() {
        this.getLockOnRefresh();
        this.redraw(null, false, true);
        this.releaseLockOnRefresh();
    }

    private removeRowCompsNotToDraw(indexesToDraw: number[]): void {
        // for speedy lookup, dump into map
        const indexesToDrawMap: { [index: string]: boolean } = {};
        indexesToDraw.forEach(index => (indexesToDrawMap[index] = true));

        const existingIndexes = Object.keys(this.rowCompsByIndex);
        const indexesNotToDraw: string[] = _.filter(existingIndexes, index => !indexesToDrawMap[index]);

        this.removeRowComps(indexesNotToDraw);
    }

    private calculateIndexesToDraw(): number[] {
        // all in all indexes in the viewport
        const indexesToDraw = _.createArrayOfNumbers(this.firstRenderedRow, this.lastRenderedRow);

        // add in indexes of rows we want to keep, because they are currently editing
        _.iterateObject(this.rowCompsByIndex, (indexStr: string, rowComp: RowComp) => {
            const index = Number(indexStr);
            if (index < this.firstRenderedRow || index > this.lastRenderedRow) {
                if (this.keepRowBecauseEditing(rowComp)) {
                    indexesToDraw.push(index);
                }
            }
        });

        indexesToDraw.sort((a: number, b: number) => a - b);

        return indexesToDraw;
    }

    private redraw(rowsToRecycle?: { [key: string]: RowComp }, animate = false, afterScroll = false) {
        this.maxDivHeightScaler.updateOffset();
        this.workOutFirstAndLastRowsToRender();

        // the row can already exist and be in the following:
        // rowsToRecycle -> if model change, then the index may be different, however row may
        //                         exist here from previous time (mapped by id).
        // this.rowCompsByIndex -> if just a scroll, then this will contain what is currently in the viewport

        // this is all the indexes we want, including those that already exist, so this method
        // will end up going through each index and drawing only if the row doesn't already exist
        const indexesToDraw = this.calculateIndexesToDraw();

        this.removeRowCompsNotToDraw(indexesToDraw);

        // never animate when doing print layout - as we want to get things ready to print as quickly as possible,
        // otherwise we risk the printer printing a row that's half faded (half way through fading in)
        if (this.printLayout) {
            animate = false;
        }

        // add in new rows
        const nextVmTurnFunctions: Function[] = [];

        const rowComps: RowComp[] = [];
        indexesToDraw.forEach(rowIndex => {
            const rowComp = this.createOrUpdateRowComp(rowIndex, rowsToRecycle, animate, afterScroll);
            if (_.exists(rowComp)) {
                rowComps.push(rowComp);
                _.pushAll(nextVmTurnFunctions, rowComp.getAndClearNextVMTurnFunctions());
            }
        });

        this.flushContainers(rowComps);

        _.executeNextVMTurn(nextVmTurnFunctions);

        const useAnimationFrame = afterScroll && !this.gridOptionsWrapper.isSuppressAnimationFrame() && !this.printLayout;
        if (useAnimationFrame) {
            this.beans.taskQueue.addP2Task(this.destroyRowComps.bind(this, rowsToRecycle, animate));
        } else {
            this.destroyRowComps(rowsToRecycle, animate);
        }

        this.checkAngularCompile();
    }

    private flushContainers(rowComps: RowComp[]): void {
        _.iterateObject(this.rowContainers, (key: string, rowContainerComp: RowContainerComponent) => {
            if (rowContainerComp) {
                rowContainerComp.flushRowTemplates();
            }
        });

        rowComps.forEach(rowComp => rowComp.afterFlush());
    }

    private onDisplayedColumnsChanged(): void {
        const pinningLeft = this.columnController.isPinningLeft();
        const pinningRight = this.columnController.isPinningRight();
        const atLeastOneChanged = this.pinningLeft !== pinningLeft || pinningRight !== this.pinningRight;
        if (atLeastOneChanged) {
            this.pinningLeft = pinningLeft;
            this.pinningRight = pinningRight;
            if (this.embedFullWidthRows) {
                this.redrawFullWidthEmbeddedRows();
            }
        }
    }

    // when embedding, what gets showed in each section depends on what is pinned. eg if embedding group expand / collapse,
    // then it should go into the pinned left area if pinning left, or the center area if not pinning.
    private redrawFullWidthEmbeddedRows(): void {
        // if either of the pinned panels has shown / hidden, then need to redraw the fullWidth bits when
        // embedded, as what appears in each section depends on whether we are pinned or not
        const rowsToRemove: string[] = [];

        _.iterateObject(this.rowCompsByIndex, (id: string, rowComp: RowComp) => {
            if (rowComp.isFullWidth()) {
                const rowIndex = rowComp.getRowNode().rowIndex;
                rowsToRemove.push(rowIndex.toString());
            }
        });

        this.refreshFloatingRowComps();
        this.removeRowComps(rowsToRemove);
        this.redrawAfterScroll();
    }

    public refreshFullWidthRows(): void {
        const rowsToRemove: string[] = [];
        _.iterateObject(this.rowCompsByIndex, (id: string, rowComp: RowComp) => {
            if (rowComp.isFullWidth()) {
                const rowIndex = rowComp.getRowNode().rowIndex;
                rowsToRemove.push(rowIndex.toString());
            }
        });
        this.removeRowComps(rowsToRemove);
        this.redrawAfterScroll();
    }

    private createOrUpdateRowComp(rowIndex: number, rowsToRecycle: { [key: string]: RowComp }, animate: boolean, afterScroll: boolean): RowComp {
        let rowNode: RowNode;

        let rowComp: RowComp = this.rowCompsByIndex[rowIndex];

        // if no row comp, see if we can get it from the previous rowComps
        if (!rowComp) {
            rowNode = this.paginationProxy.getRow(rowIndex);
            if (_.exists(rowNode) && _.exists(rowsToRecycle) && rowsToRecycle[rowNode.id] && rowNode.alreadyRendered) {
                rowComp = rowsToRecycle[rowNode.id];
                rowsToRecycle[rowNode.id] = null;
            }
        }

        const creatingNewRowComp = !rowComp;

        if (creatingNewRowComp) {
            // create a new one
            if (!rowNode) {
                rowNode = this.paginationProxy.getRow(rowIndex);
            }
            if (_.exists(rowNode)) {
                rowComp = this.createRowComp(rowNode, animate, afterScroll);
            } else {
                // this should never happen - if somehow we are trying to create
                // a row for a rowNode that does not exist.
                return;
            }
        } else {
            // ensure row comp is in right position in DOM
            rowComp.ensureDomOrder();
        }

        if (rowNode) {
            // set node as 'alreadyRendered' to ensure we only recycle rowComps that have been rendered, this ensures
            // we don't reuse rowComps that have been removed and then re-added in the same batch transaction.
            rowNode.alreadyRendered = true;
        }

        this.rowCompsByIndex[rowIndex] = rowComp;

        return rowComp;
    }

    private destroyRowComps(rowCompsMap: { [key: string]: RowComp }, animate: boolean): void {
        const delayedFuncs: Function[] = [];
        _.iterateObject(rowCompsMap, (nodeId: string, rowComp: RowComp) => {
            // if row was used, then it's null
            if (!rowComp) {
                return;
            }
            rowComp.destroy(animate);
            _.pushAll(delayedFuncs, rowComp.getAndClearDelayedDestroyFunctions());
        });
        _.executeInAWhile(delayedFuncs);
    }

    private checkAngularCompile(): void {
        // if we are doing angular compiling, then do digest the scope here
        if (this.gridOptionsWrapper.isAngularCompileRows()) {
            // we do it in a timeout, in case we are already in an apply
            window.setTimeout(() => {
                this.$scope.$apply();
            }, 0);
        }
    }

    private workOutFirstAndLastRowsToRender(): void {

        let newFirst: number;
        let newLast: number;

        if (!this.paginationProxy.isRowsToRender()) {
            newFirst = 0;
            newLast = -1; // setting to -1 means nothing in range
        } else if (this.printLayout) {
            newFirst = this.paginationProxy.getPageFirstRow();
            newLast = this.paginationProxy.getPageLastRow();
        } else {

            const paginationOffset = this.paginationProxy ? this.paginationProxy.getPixelOffset() : 0;
            const maxDivHeightScaler = this.maxDivHeightScaler.getOffset();

            const bodyVRange = this.gridPanel.getVScrollPosition();
            const bodyTopPixel = bodyVRange.top;
            const bodyBottomPixel = bodyVRange.bottom;

            const bufferPixels = this.gridOptionsWrapper.getRowBufferInPixels();

<<<<<<< HEAD
            const firstPixel = bodyTopPixel + paginationOffset + maxDivHeightScaler - bufferPixels;
            const lastPixel = bodyBottomPixel + paginationOffset + maxDivHeightScaler + bufferPixels;
=======
            // ensureRowHeightsVisible on works with CSRM, as it's the only row model that allows lazy row height calcs
            const rowHeightsChanged = this.paginationProxy.ensureRowHeightsValid(realPixelTop, realPixelBottom, -1, -1);

            if (rowHeightsChanged) {
                this.heightScaler.update();
                this.sizeContainerToPageHeight();
            }
>>>>>>> 3636f3ee

            this.ensureAllRowsInRangeHaveHeightsCalculated(firstPixel, lastPixel);

            let firstRowIndex = this.paginationProxy.getRowIndexAtPixel(firstPixel);
            let lastRowIndex = this.paginationProxy.getRowIndexAtPixel(lastPixel);

            const pageFirstRow = this.paginationProxy.getPageFirstRow();
            const pageLastRow = this.paginationProxy.getPageLastRow();

            // adjust, in case buffer extended actual size
            if (firstRowIndex < pageFirstRow) {
                firstRowIndex = pageFirstRow;
            }

            if (lastRowIndex > pageLastRow) {
                lastRowIndex = pageLastRow;
            }

            newFirst = firstRowIndex;
            newLast = lastRowIndex;
        }

        // sometimes user doesn't set CSS right and ends up with grid with no height and grid ends up
        // trying to render all the rows, eg 10,000+ rows. this will kill the browser. so instead of
        // killing the browser, we limit the number of rows. just in case some use case we didn't think
        // of, we also have a property to not do this operation.
        const rowLayoutNormal = this.gridOptionsWrapper.getDomLayout() === Constants.DOM_LAYOUT_NORMAL;
        const suppressRowCountRestriction = this.gridOptionsWrapper.isSuppressMaxRenderedRowRestriction();
        if (rowLayoutNormal && !suppressRowCountRestriction) {
            if (newLast - newFirst > 500) {
                newLast = newFirst + 500;
            }
        }

        const firstDiffers = newFirst !== this.firstRenderedRow;
        const lastDiffers = newLast !== this.lastRenderedRow;
        if (firstDiffers || lastDiffers) {
            this.firstRenderedRow = newFirst;
            this.lastRenderedRow = newLast;

            const event: ViewportChangedEvent = {
                type: Events.EVENT_VIEWPORT_CHANGED,
                firstRow: newFirst,
                lastRow: newLast,
                api: this.gridApi,
                columnApi: this.columnApi
            };

            this.eventService.dispatchEvent(event);
        }

        if (this.paginationProxy.isRowsToRender()) {

            const event: FirstDataRenderedEvent = {
                type: Events.EVENT_FIRST_DATA_RENDERED,
                firstRow: newFirst,
                lastRow: newLast,
                api: this.gridApi,
                columnApi: this.columnApi
            };

            this.eventService.dispatchEventOnce(event);
        }
    }

    private ensureAllRowsInRangeHaveHeightsCalculated(topPixel: number, bottomPixel: number): void {
        // ensureRowHeightsVisible only works with CSRM, as it's the only row model that allows lazy row height calcs.
        // all the other row models just hard code so the method just returns back false
        let rowHeightsChanged = this.paginationProxy.ensureRowHeightsValid(topPixel, bottomPixel, -1, -1);
        if (rowHeightsChanged) {
            // if row heights have changed, we need to resize the containers the rows sit it
            this.sizeContainerToPageHeight();
            // we also need to update heightScaler as this has dependency of row container height
            this.maxDivHeightScaler.updateOffset();
        }
    }

    public getFirstVirtualRenderedRow() {
        return this.firstRenderedRow;
    }

    public getLastVirtualRenderedRow() {
        return this.lastRenderedRow;
    }

    // check that none of the rows to remove are editing or focused as:
    // a) if editing, we want to keep them, otherwise the user will loose the context of the edit,
    //    eg user starts editing, enters some text, then scrolls down and then up, next time row rendered
    //    the edit is reset - so we want to keep it rendered.
    // b) if focused, we want ot keep keyboard focus, so if user ctrl+c, it goes to clipboard,
    //    otherwise the user can range select and drag (with focus cell going out of the viewport)
    //    and then ctrl+c, nothing will happen if cell is removed from dom.
    private keepRowBecauseEditing(rowComp: RowComp): boolean {
        const REMOVE_ROW: boolean = false;
        const KEEP_ROW: boolean = true;
        const rowNode = rowComp.getRowNode();

        const rowHasFocus = this.focusedCellController.isRowNodeFocused(rowNode);
        const rowIsEditing = rowComp.isEditing();

        const mightWantToKeepRow = rowHasFocus || rowIsEditing;

        // if we deffo don't want to keep it,
        if (!mightWantToKeepRow) {
            return REMOVE_ROW;
        }

        // editing row, only remove if it is no longer rendered, eg filtered out or new data set.
        // the reason we want to keep is if user is scrolling up and down, we don't want to loose
        // the context of the editing in process.
        const rowNodePresent = this.paginationProxy.isRowPresent(rowNode);
        return rowNodePresent ? KEEP_ROW : REMOVE_ROW;
    }

    private createRowComp(rowNode: RowNode, animate: boolean, afterScroll: boolean): RowComp {

        const suppressAnimationFrame = this.gridOptionsWrapper.isSuppressAnimationFrame();

        // we don't use animations frames for printing, so the user can put the grid into print mode
        // and immediately print - otherwise the user would have to wait for the rows to draw in the background
        // (via the animation frames) which is awkward to do from code.

        // we only do the animation frames after scrolling, as this is where we want the smooth user experience.
        // having animation frames for other times makes the grid look 'jumpy'.

        const useAnimationFrameForCreate = afterScroll && !suppressAnimationFrame && !this.printLayout;

        const rowComp = new RowComp(
            this.$scope,
            this.rowContainers.body,
            this.rowContainers.pinnedLeft,
            this.rowContainers.pinnedRight,
            this.rowContainers.fullWidth,
            rowNode,
            this.beans,
            animate,
            useAnimationFrameForCreate,
            this.printLayout,
            this.embedFullWidthRows
        );

        rowComp.init();

        return rowComp;
    }

    public getRenderedNodes() {
        const renderedRows = this.rowCompsByIndex;
        return Object.keys(renderedRows).map(key => {
            return renderedRows[key].getRowNode();
        });
    }

    // we use index for rows, but column object for columns, as the next column (by index) might not
    // be visible (header grouping) so it's not reliable, so using the column object instead.
    public navigateToNextCell(event: KeyboardEvent | null, key: number, previousCell: GridCell, allowUserOverride: boolean) {
        let nextCell = previousCell;

        // we keep searching for a next cell until we find one. this is how the group rows get skipped
        while (true) {
            nextCell = this.cellNavigationService.getNextCellToFocus(key, nextCell);

            if (_.missing(nextCell)) { break; }

            const skipGroupRows = this.gridOptionsWrapper.isGroupUseEntireRow();
            if (!skipGroupRows) { break; }

            const rowNode = this.paginationProxy.getRow(nextCell.rowIndex);
            if (!rowNode.group) { break; }
        }

        // allow user to override what cell to go to next. when doing normal cell navigation (with keys)
        // we allow this, however if processing 'enter after edit' we don't allow override
        if (allowUserOverride) {
            const userFunc = this.gridOptionsWrapper.getNavigateToNextCellFunc();
            if (_.exists(userFunc)) {
                const params = {
                    key: key,
                    previousCellDef: previousCell,
                    nextCellDef: nextCell ? nextCell.getGridCellDef() : null,
                    event: event
                } as NavigateToNextCellParams;
                const nextCellDef = userFunc(params);
                if (_.exists(nextCellDef)) {
                    nextCell = new GridCell(nextCellDef);
                } else {
                    nextCell = null;
                }
            }
        }

        // no next cell means we have reached a grid boundary, eg left, right, top or bottom of grid
        if (!nextCell) {
            return;
        }

        this.ensureCellVisible(nextCell);

        this.focusedCellController.setFocusedCell(nextCell.rowIndex, nextCell.column, nextCell.floating, true);

        if (this.rangeController) {
            const gridCell = new GridCell({ rowIndex: nextCell.rowIndex, floating: nextCell.floating, column: nextCell.column });
            this.rangeController.setRangeToCell(gridCell);
        }
    }

    public ensureCellVisible(gridCell: GridCell): void {
        // this scrolls the row into view
        if (_.missing(gridCell.floating)) {
            this.gridPanel.ensureIndexVisible(gridCell.rowIndex);
        }

        if (!gridCell.column.isPinned()) {
            this.gridPanel.ensureColumnVisible(gridCell.column);
        }

        // need to nudge the scrolls for the floating items. otherwise when we set focus on a non-visible
        // floating cell, the scrolls get out of sync
        this.gridPanel.horizontallyScrollHeaderCenterAndFloatingCenter();

        // need to flush frames, to make sure the correct cells are rendered
        this.animationFrameService.flushAllFrames();
    }

    public startEditingCell(gridCell: GridCell, keyPress: number, charPress: string): void {
        const cell = this.getComponentForCell(gridCell);
        if (cell) {
            cell.startRowOrCellEdit(keyPress, charPress);
        }
    }

    private getComponentForCell(gridCell: GridCell): CellComp {
        let rowComponent: RowComp;
        switch (gridCell.floating) {
            case Constants.PINNED_TOP:
                rowComponent = this.floatingTopRowComps[gridCell.rowIndex];
                break;
            case Constants.PINNED_BOTTOM:
                rowComponent = this.floatingBottomRowComps[gridCell.rowIndex];
                break;
            default:
                rowComponent = this.rowCompsByIndex[gridCell.rowIndex];
                break;
        }

        if (!rowComponent) {
            return null;
        }

        const cellComponent: CellComp = rowComponent.getRenderedCellForColumn(gridCell.column);
        return cellComponent;
    }

    public onTabKeyDown(previousRenderedCell: CellComp, keyboardEvent: KeyboardEvent): void {
        const backwards = keyboardEvent.shiftKey;
        const success = this.moveToCellAfter(previousRenderedCell, backwards);
        if (success) {
            keyboardEvent.preventDefault();
        }
    }

    public tabToNextCell(backwards: boolean): boolean {
        const focusedCell = this.focusedCellController.getFocusedCell();
        // if no focus, then cannot navigate
        if (_.missing(focusedCell)) {
            return false;
        }
        const renderedCell = this.getComponentForCell(focusedCell);
        // if cell is not rendered, means user has scrolled away from the cell
        if (_.missing(renderedCell)) {
            return false;
        }

        const result = this.moveToCellAfter(renderedCell, backwards);
        return result;
    }

    private moveToCellAfter(previousRenderedCell: CellComp, backwards: boolean): boolean {
        const editing = previousRenderedCell.isEditing();
        let res: boolean;
        if (editing) {
            if (this.gridOptionsWrapper.isFullRowEdit()) {
                res = this.moveToNextEditingRow(previousRenderedCell, backwards);
            } else {
                res = this.moveToNextEditingCell(previousRenderedCell, backwards);
            }
        } else {
            res = this.moveToNextCellNotEditing(previousRenderedCell, backwards);
        }
        return res;
    }

    private moveToNextEditingCell(previousRenderedCell: CellComp, backwards: boolean): boolean {
        const gridCell = previousRenderedCell.getGridCell();

        // need to do this before getting next cell to edit, in case the next cell
        // has editable function (eg colDef.editable=func() ) and it depends on the
        // result of this cell, so need to save updates from the first edit, in case
        // the value is referenced in the function.
        previousRenderedCell.stopEditing();

        // find the next cell to start editing
        const nextRenderedCell = this.findNextCellToFocusOn(gridCell, backwards, true);

        const foundCell = _.exists(nextRenderedCell);

        // only prevent default if we found a cell. so if user is on last cell and hits tab, then we default
        // to the normal tabbing so user can exit the grid.
        if (foundCell) {
            nextRenderedCell.startEditingIfEnabled(null, null, true);
            nextRenderedCell.focusCell(false);
        }

        return foundCell;
    }

    private moveToNextEditingRow(previousRenderedCell: CellComp, backwards: boolean): boolean {
        const gridCell = previousRenderedCell.getGridCell();

        // find the next cell to start editing
        const nextRenderedCell = this.findNextCellToFocusOn(gridCell, backwards, true);

        const foundCell = _.exists(nextRenderedCell);

        // only prevent default if we found a cell. so if user is on last cell and hits tab, then we default
        // to the normal tabbing so user can exit the grid.
        if (foundCell) {
            this.moveEditToNextCellOrRow(previousRenderedCell, nextRenderedCell);
        }

        return foundCell;
    }

    private moveToNextCellNotEditing(previousRenderedCell: CellComp, backwards: boolean): boolean {
        const gridCell = previousRenderedCell.getGridCell();

        // find the next cell to start editing
        const nextRenderedCell = this.findNextCellToFocusOn(gridCell, backwards, false);

        const foundCell = _.exists(nextRenderedCell);

        // only prevent default if we found a cell. so if user is on last cell and hits tab, then we default
        // to the normal tabbing so user can exit the grid.
        if (foundCell) {
            nextRenderedCell.focusCell(true);
        }

        return foundCell;
    }

    private moveEditToNextCellOrRow(previousRenderedCell: CellComp, nextRenderedCell: CellComp): void {
        const pGridCell = previousRenderedCell.getGridCell();
        const nGridCell = nextRenderedCell.getGridCell();

        const rowsMatch = pGridCell.rowIndex === nGridCell.rowIndex && pGridCell.floating === nGridCell.floating;

        if (rowsMatch) {
            // same row, so we don't start / stop editing, we just move the focus along
            previousRenderedCell.setFocusOutOnEditor();
            nextRenderedCell.setFocusInOnEditor();
        } else {
            const pRow = previousRenderedCell.getRenderedRow();
            const nRow = nextRenderedCell.getRenderedRow();

            previousRenderedCell.setFocusOutOnEditor();
            pRow.stopEditing();

            nRow.startRowEditing();
            nextRenderedCell.setFocusInOnEditor();
        }

        nextRenderedCell.focusCell();
    }

    // called by the cell, when tab is pressed while editing.
    // @return: RenderedCell when navigation successful, otherwise null
    private findNextCellToFocusOn(gridCell: GridCell, backwards: boolean, startEditing: boolean): CellComp {
        let nextCell: GridCell = gridCell;

        while (true) {
            nextCell = this.cellNavigationService.getNextTabbedCell(nextCell, backwards);

            // allow user to override what cell to go to next
            const userFunc = this.gridOptionsWrapper.getTabToNextCellFunc();
            if (_.exists(userFunc)) {
                const params = {
                    backwards: backwards,
                    editing: startEditing,
                    previousCellDef: gridCell.getGridCellDef(),
                    nextCellDef: nextCell ? nextCell.getGridCellDef() : null
                } as TabToNextCellParams;
                const nextCellDef = userFunc(params);
                if (_.exists(nextCellDef)) {
                    nextCell = new GridCell(nextCellDef);
                } else {
                    nextCell = null;
                }
            }

            // if no 'next cell', means we have got to last cell of grid, so nothing to move to,
            // so bottom right cell going forwards, or top left going backwards
            if (!nextCell) {
                return null;
            }

            // if editing, but cell not editable, skip cell. we do this before we do all of
            // the 'ensure index visible' and 'flush all frames', otherwise if we are skipping
            // a bunch of cells (eg 10 rows) then all the work on ensuring cell visible is useless
            // (except for the last one) which causes grid to stall for a while.
            if (startEditing) {
                const rowNode = this.lookupRowNodeForCell(nextCell);
                const cellIsEditable = nextCell.column.isCellEditable(rowNode);
                if (!cellIsEditable) { continue; }
            }

            // this scrolls the row into view
            const cellIsNotFloating = _.missing(nextCell.floating);
            if (cellIsNotFloating) {
                this.gridPanel.ensureIndexVisible(nextCell.rowIndex);
            }

            // pinned columns don't scroll, so no need to ensure index visible
            if (!nextCell.column.isPinned()) {
                this.gridPanel.ensureColumnVisible(nextCell.column);
            }

            // need to nudge the scrolls for the floating items. otherwise when we set focus on a non-visible
            // floating cell, the scrolls get out of sync
            this.gridPanel.horizontallyScrollHeaderCenterAndFloatingCenter();

            // get the grid panel to flush all animation frames - otherwise the call below to get the cellComp
            // could fail, if we just scrolled the grid (to make a cell visible) and the rendering hasn't finished.
            this.animationFrameService.flushAllFrames();

            // we have to call this after ensureColumnVisible - otherwise it could be a virtual column
            // or row that is not currently in view, hence the renderedCell would not exist
            const nextCellComp = this.getComponentForCell(nextCell);

            // if next cell is fullWidth row, then no rendered cell,
            // as fullWidth rows have no cells, so we skip it
            if (_.missing(nextCellComp)) {
                continue;
            }

            if (nextCellComp.isSuppressNavigable()) {
                continue;
            }

            // by default, when we click a cell, it gets selected into a range, so to keep keyboard navigation
            // consistent, we set into range here also.
            if (this.rangeController) {
                gridCell = new GridCell({ rowIndex: nextCell.rowIndex, floating: nextCell.floating, column: nextCell.column });
                this.rangeController.setRangeToCell(gridCell);
            }

            // we successfully tabbed onto a grid cell, so return true
            return nextCellComp;
        }
    }

    private lookupRowNodeForCell(cell: GridCell) {
        if (cell.floating === Constants.PINNED_TOP) {
            return this.pinnedRowModel.getPinnedTopRow(cell.rowIndex);
        }

        if (cell.floating === Constants.PINNED_BOTTOM) {
            return this.pinnedRowModel.getPinnedBottomRow(cell.rowIndex);
        }

        return this.paginationProxy.getRow(cell.rowIndex);
    }
}

export interface RefreshViewParams {
    recycleRows?: boolean;
    animate?: boolean;
    suppressKeepFocus?: boolean;
    onlyBody?: boolean;
    // when new data, grid scrolls back to top
    newData?: boolean;
    newPage?: boolean;
}<|MERGE_RESOLUTION|>--- conflicted
+++ resolved
@@ -125,7 +125,7 @@
         }
     }
 
-    // for row models that have datasources, when we updateOffset the datasource, we need to force the rowRenderer
+    // for row models that have datasources, when we update the datasource, we need to force the rowRenderer
     // to redraw all rows. otherwise the old rows from the old datasource will stay displayed.
     public datasourceChanged(): void {
         this.firstRenderedRow = 0;
@@ -389,7 +389,7 @@
 
     // sets the focus to the provided cell, if the cell is provided. this way, the user can call refresh without
     // worry about the focus been lost. this is important when the user is using keyboard navigation to do edits
-    // and the cellEditor is calling 'refresh' to get other cells to updateOffset (as other cells might depend on the
+    // and the cellEditor is calling 'refresh' to get other cells to update (as other cells might depend on the
     // edited cell).
     private restoreFocusedCell(gridCell: GridCell): void {
         if (gridCell) {
@@ -823,18 +823,8 @@
 
             const bufferPixels = this.gridOptionsWrapper.getRowBufferInPixels();
 
-<<<<<<< HEAD
             const firstPixel = bodyTopPixel + paginationOffset + maxDivHeightScaler - bufferPixels;
             const lastPixel = bodyBottomPixel + paginationOffset + maxDivHeightScaler + bufferPixels;
-=======
-            // ensureRowHeightsVisible on works with CSRM, as it's the only row model that allows lazy row height calcs
-            const rowHeightsChanged = this.paginationProxy.ensureRowHeightsValid(realPixelTop, realPixelBottom, -1, -1);
-
-            if (rowHeightsChanged) {
-                this.heightScaler.update();
-                this.sizeContainerToPageHeight();
-            }
->>>>>>> 3636f3ee
 
             this.ensureAllRowsInRangeHaveHeightsCalculated(firstPixel, lastPixel);
 
