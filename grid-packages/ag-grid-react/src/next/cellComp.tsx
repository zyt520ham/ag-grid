--- conflicted
+++ resolved
@@ -5,12 +5,8 @@
     ICellComp,
     CellCtrl,
     UserCompDetails,
-<<<<<<< HEAD
-    _,
-=======
->>>>>>> c014f7d7
     ICellRendererComp,
-    _,
+    _
 } from 'ag-grid-community';
 import { CssClasses } from './utils';
 import { useJsCellRenderer } from './cellComp/useJsCellRenderer';
