--- conflicted
+++ resolved
@@ -8,12 +8,8 @@
     RowContainerName
 } from 'ag-grid-community';
 import { classesList } from './utils';
-<<<<<<< HEAD
+import { reactCommentEffect, } from './reactComment';
 import RowContainerComp from './rows/rowContainerComp';
-=======
-import { RowContainerComp } from './rows/rowContainerComp';
-import { reactCommentEffect, reactComment } from './reactComment';
->>>>>>> e59e9f7d
 
 interface SectionStyle {
     height: number,
