--- conflicted
+++ resolved
@@ -1,10 +1,6 @@
 {
   "name": "ag-grid-enterprise",
-<<<<<<< HEAD
-  "version": "23.1.1",
-=======
   "version": "23.2.0",
->>>>>>> 27f95722
   "description": "ag-Grid Enterprise Features",
   "main": "./dist/ag-grid-enterprise.cjs.js",
   "types": "main.d.ts",
