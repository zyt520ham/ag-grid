<?xml version="1.0" encoding="UTF-8"?>
<module type="JAVA_MODULE" version="4">
  <component name="NewModuleRootManager">
    <content url="file://$MODULE_DIR$">
      <sourceFolder url="file://$MODULE_DIR$/packages/ag-grid-community/src" isTestSource="false" />
      <sourceFolder url="file://$MODULE_DIR$/community-modules/infinite-row-model/src" isTestSource="false" />
      <excludeFolder url="file://$MODULE_DIR$/community-modules/ag-grid/dist" />
      <excludeFolder url="file://$MODULE_DIR$/community-modules/client-side-row-model/dist" />
      <excludeFolder url="file://$MODULE_DIR$/community-modules/csv-export/dist" />
      <excludeFolder url="file://$MODULE_DIR$/community-modules/grid-all-modules/dist" />
      <excludeFolder url="file://$MODULE_DIR$/community-modules/grid-angular/dist" />
      <excludeFolder url="file://$MODULE_DIR$/community-modules/grid-client-side-row-model/dist" />
      <excludeFolder url="file://$MODULE_DIR$/community-modules/grid-core/dist" />
      <excludeFolder url="file://$MODULE_DIR$/community-modules/grid-csv-export/dist" />
<<<<<<< HEAD
=======
      <excludeFolder url="file://$MODULE_DIR$/community-modules/grid-infinite-row-model/dist" />
      <excludeFolder url="file://$MODULE_DIR$/community-modules/grid-react/lib" />
      <excludeFolder url="file://$MODULE_DIR$/community-modules/grid-react/umd" />
      <excludeFolder url="file://$MODULE_DIR$/community-modules/grid-vue/dist" />
      <excludeFolder url="file://$MODULE_DIR$/community-modules/grid-vue/lib" />
>>>>>>> e09a2a59
      <excludeFolder url="file://$MODULE_DIR$/community-modules/infinite-row-model/dist" />
      <excludeFolder url="file://$MODULE_DIR$/dist" />
      <excludeFolder url="file://$MODULE_DIR$/enterprise-modules/charts" />
      <excludeFolder url="file://$MODULE_DIR$/enterprise-modules/clipboard/dist" />
      <excludeFolder url="file://$MODULE_DIR$/enterprise-modules/column-tool-panel/dist" />
      <excludeFolder url="file://$MODULE_DIR$/enterprise-modules/excel-export/dist" />
      <excludeFolder url="file://$MODULE_DIR$/enterprise-modules/filter-tool-panel/dist" />
      <excludeFolder url="file://$MODULE_DIR$/enterprise-modules/grid-all-modules/dist" />
      <excludeFolder url="file://$MODULE_DIR$/enterprise-modules/grid-charts/dist" />
      <excludeFolder url="file://$MODULE_DIR$/enterprise-modules/grid-clipboard/dist" />
      <excludeFolder url="file://$MODULE_DIR$/enterprise-modules/grid-column-tool-panel/dist" />
      <excludeFolder url="file://$MODULE_DIR$/enterprise-modules/grid-core/dist" />
      <excludeFolder url="file://$MODULE_DIR$/enterprise-modules/grid-excel-export/dist" />
      <excludeFolder url="file://$MODULE_DIR$/enterprise-modules/grid-filter-tool-panel/dist" />
      <excludeFolder url="file://$MODULE_DIR$/enterprise-modules/grid-master-detail/dist" />
      <excludeFolder url="file://$MODULE_DIR$/enterprise-modules/grid-menu/dist" />
      <excludeFolder url="file://$MODULE_DIR$/enterprise-modules/grid-range-selection/dist" />
      <excludeFolder url="file://$MODULE_DIR$/enterprise-modules/grid-rich-select/dist" />
      <excludeFolder url="file://$MODULE_DIR$/enterprise-modules/grid-row-grouping/dist" />
      <excludeFolder url="file://$MODULE_DIR$/enterprise-modules/grid-server-side-row-model/dist" />
      <excludeFolder url="file://$MODULE_DIR$/enterprise-modules/grid-set-filter/dist" />
      <excludeFolder url="file://$MODULE_DIR$/enterprise-modules/grid-side-bar/dist" />
      <excludeFolder url="file://$MODULE_DIR$/enterprise-modules/grid-status-bar/dist" />
      <excludeFolder url="file://$MODULE_DIR$/enterprise-modules/grid-viewport-row-model/dist" />
      <excludeFolder url="file://$MODULE_DIR$/enterprise-modules/master-detail/dist" />
      <excludeFolder url="file://$MODULE_DIR$/enterprise-modules/menu/dist" />
      <excludeFolder url="file://$MODULE_DIR$/enterprise-modules/range-selection/dist" />
      <excludeFolder url="file://$MODULE_DIR$/enterprise-modules/rich-select/dist" />
      <excludeFolder url="file://$MODULE_DIR$/enterprise-modules/row-grouping/dist" />
      <excludeFolder url="file://$MODULE_DIR$/enterprise-modules/server-side-row-model/dist" />
      <excludeFolder url="file://$MODULE_DIR$/enterprise-modules/set-filter/dist" />
      <excludeFolder url="file://$MODULE_DIR$/enterprise-modules/side-bar/dist" />
      <excludeFolder url="file://$MODULE_DIR$/enterprise-modules/status-bar/dist" />
      <excludeFolder url="file://$MODULE_DIR$/enterprise-modules/viewport-row-model/dist" />
      <excludeFolder url="file://$MODULE_DIR$/packages/ag-grid-angular-cli-example/dist" />
      <excludeFolder url="file://$MODULE_DIR$/packages/ag-grid-angular-cli-example/tmp" />
      <excludeFolder url="file://$MODULE_DIR$/packages/ag-grid-angular/dist" />
      <excludeFolder url="file://$MODULE_DIR$/packages/ag-grid-aurelia-example/docs" />
      <excludeFolder url="file://$MODULE_DIR$/packages/ag-grid-aurelia-example/scripts" />
      <excludeFolder url="file://$MODULE_DIR$/packages/ag-grid-aurelia/lib" />
      <excludeFolder url="file://$MODULE_DIR$/packages/ag-grid-charts-example/dist" />
      <excludeFolder url="file://$MODULE_DIR$/packages/ag-grid-community/.cache-loader" />
      <excludeFolder url="file://$MODULE_DIR$/packages/ag-grid-community/dist" />
      <excludeFolder url="file://$MODULE_DIR$/packages/ag-grid-community/dist_orig" />
      <excludeFolder url="file://$MODULE_DIR$/packages/ag-grid-dev/bundles" />
      <excludeFolder url="file://$MODULE_DIR$/packages/ag-grid-docs/.cache-loader" />
      <excludeFolder url="file://$MODULE_DIR$/packages/ag-grid-docs/.vscode" />
      <excludeFolder url="file://$MODULE_DIR$/packages/ag-grid-docs/_dev" />
      <excludeFolder url="file://$MODULE_DIR$/packages/ag-grid-docs/dist" />
      <excludeFolder url="file://$MODULE_DIR$/packages/ag-grid-docs/node_modules" />
      <excludeFolder url="file://$MODULE_DIR$/packages/ag-grid-docs/src/dist" />
      <excludeFolder url="file://$MODULE_DIR$/packages/ag-grid-docs/src/framework-examples" />
      <excludeFolder url="file://$MODULE_DIR$/packages/ag-grid-docs/src/javascript-grid-cell-editor/polymer-editor/node_modules" />
      <excludeFolder url="file://$MODULE_DIR$/packages/ag-grid-docs/src/javascript-grid-cell-rendering-components/polymer-dynamic/node_modules" />
      <excludeFolder url="file://$MODULE_DIR$/packages/ag-grid-docs/src/polymer-getting-started/simple-grid/node_modules" />
      <excludeFolder url="file://$MODULE_DIR$/packages/ag-grid-enterprise/coverage" />
      <excludeFolder url="file://$MODULE_DIR$/packages/ag-grid-enterprise/dist" />
      <excludeFolder url="file://$MODULE_DIR$/packages/ag-grid-polymer-example/build" />
      <excludeFolder url="file://$MODULE_DIR$/packages/ag-grid-react-example/dist" />
      <excludeFolder url="file://$MODULE_DIR$/packages/ag-grid-react/.vscode" />
      <excludeFolder url="file://$MODULE_DIR$/packages/ag-grid-react/lib" />
      <excludeFolder url="file://$MODULE_DIR$/packages/ag-grid-react/umd" />
      <excludeFolder url="file://$MODULE_DIR$/packages/ag-grid-vue-example/dist" />
      <excludeFolder url="file://$MODULE_DIR$/packages/ag-grid-vue/dist" />
      <excludeFolder url="file://$MODULE_DIR$/packages/ag-grid-vue/lib" />
      <excludeFolder url="file://$MODULE_DIR$/packages/node_modules" />
    </content>
    <content url="file://$MODULE_DIR$/packages/ag-grid-docs/node_modules" />
    <orderEntry type="inheritedJdk" />
    <orderEntry type="sourceFolder" forTests="false" />
  </component>
  <component name="TemplatesService">
    <option name="TEMPLATE_FOLDERS">
      <list>
        <option value="$MODULE_DIR$/packages/ag-grid/node_modules/uri-templates" />
      </list>
    </option>
  </component>
</module><|MERGE_RESOLUTION|>--- conflicted
+++ resolved
@@ -12,14 +12,12 @@
       <excludeFolder url="file://$MODULE_DIR$/community-modules/grid-client-side-row-model/dist" />
       <excludeFolder url="file://$MODULE_DIR$/community-modules/grid-core/dist" />
       <excludeFolder url="file://$MODULE_DIR$/community-modules/grid-csv-export/dist" />
-<<<<<<< HEAD
-=======
+      <excludeFolder url="file://$MODULE_DIR$/community-modules/grid-csv-export/dist" />
       <excludeFolder url="file://$MODULE_DIR$/community-modules/grid-infinite-row-model/dist" />
       <excludeFolder url="file://$MODULE_DIR$/community-modules/grid-react/lib" />
       <excludeFolder url="file://$MODULE_DIR$/community-modules/grid-react/umd" />
       <excludeFolder url="file://$MODULE_DIR$/community-modules/grid-vue/dist" />
       <excludeFolder url="file://$MODULE_DIR$/community-modules/grid-vue/lib" />
->>>>>>> e09a2a59
       <excludeFolder url="file://$MODULE_DIR$/community-modules/infinite-row-model/dist" />
       <excludeFolder url="file://$MODULE_DIR$/dist" />
       <excludeFolder url="file://$MODULE_DIR$/enterprise-modules/charts" />
