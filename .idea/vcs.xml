--- conflicted
+++ resolved
@@ -3,11 +3,7 @@
   <component name="VcsDirectoryMappings">
     <mapping directory="$PROJECT_DIR$" vcs="Git" />
     <mapping directory="$PROJECT_DIR$/packages/ag-grid-angular-cli-example" vcs="Git" />
-<<<<<<< HEAD
-    <mapping directory="$PROJECT_DIR$/packages/ag-grid-aurelia-example" vcs="Git" />
-=======
     <mapping directory="$PROJECT_DIR$/packages/ag-grid-charts-example" vcs="Git" />
->>>>>>> 9a2235ed
     <mapping directory="$PROJECT_DIR$/packages/ag-grid-polymer-example" vcs="Git" />
     <mapping directory="$PROJECT_DIR$/packages/ag-grid-react-example" vcs="Git" />
     <mapping directory="$PROJECT_DIR$/packages/ag-grid-vue-example" vcs="Git" />
