--- conflicted
+++ resolved
@@ -1,36 +1,48 @@
 import {
     Autowired,
+    BeanStub,
+    StoreUpdatedEvent,
     ColumnApi,
     Events,
     GridApi,
     IDatasource,
+    Logger,
     LoggerFactory,
+    NumberSequence,
+    PreDestroy,
     Qualifier,
-    RowDataUpdatedEvent,
     RowNode,
-<<<<<<< HEAD
-    RowNodeCache,
-    RowNodeCacheParams,
-=======
     RowNodeBlockLoader,
     RowRenderer,
     _,
     FocusController
->>>>>>> 558c6ff6
 } from "@ag-grid-community/core";
 import { InfiniteBlock } from "./infiniteBlock";
 
-export interface InfiniteCacheParams extends RowNodeCacheParams {
+export interface InfiniteCacheParams {
     datasource: IDatasource;
     maxConcurrentRequests: number;
+    initialRowCount: number;
+    blockSize?: number;
+    overflowSize: number;
+    sortModel: any;
+    filterModel: any;
+    maxBlocksInCache?: number;
+    rowHeight: number;
+    lastAccessedSequence: NumberSequence;
+    rowNodeBlockLoader?: RowNodeBlockLoader;
+    dynamicRowHeight: boolean;
 }
 
-export class InfiniteCache extends RowNodeCache<InfiniteBlock, InfiniteCacheParams> {
+export class InfiniteCache extends BeanStub {
+
+    // this property says how many empty blocks should be in a cache, eg if scrolls down fast and creates 10
+    // blocks all for loading, the grid will only load the last 2 - it will assume the blocks the user quickly
+    // scrolled over are not needed to be loaded.
+    private static MAX_EMPTY_BLOCKS_TO_KEEP = 2;
 
     @Autowired('columnApi') private readonly columnApi: ColumnApi;
     @Autowired('gridApi') private readonly gridApi: GridApi;
-<<<<<<< HEAD
-=======
     @Autowired('rowRenderer') protected rowRenderer: RowRenderer;
     @Autowired("focusController") private focusController: FocusController;
 
@@ -43,40 +55,76 @@
     private blockCount = 0;
 
     private logger: Logger;
->>>>>>> 558c6ff6
 
     constructor(params: InfiniteCacheParams) {
-        super(params);
+        super();
+        this.rowCount = params.initialRowCount;
+        this.params = params;
     }
 
     private setBeans(@Qualifier('loggerFactory') loggerFactory: LoggerFactory) {
         this.logger = loggerFactory.create('InfiniteCache');
     }
 
-    private moveItemsDown(block: InfiniteBlock, moveFromIndex: number, moveCount: number): void {
-        const startRow = block.getStartRow();
-        const endRow = block.getEndRow();
-        const indexOfLastRowToMove = moveFromIndex + moveCount;
-
-        // all rows need to be moved down below the insertion index
-        for (let currentRowIndex = endRow - 1; currentRowIndex >= startRow; currentRowIndex--) {
-            // don't move rows at or before the insertion index
-            if (currentRowIndex < indexOfLastRowToMove) {
-                continue;
-            }
-
-            const indexOfNodeWeWant = currentRowIndex - moveCount;
-            const nodeForThisIndex = this.getRow(indexOfNodeWeWant, true);
-
-            if (nodeForThisIndex) {
-                block.setRowNode(currentRowIndex, nodeForThisIndex);
-            } else {
-                block.setBlankRowNode(currentRowIndex);
-                block.setDirty();
-            }
-        }
-<<<<<<< HEAD
-=======
+    // the rowRenderer will not pass dontCreatePage, meaning when rendering the grid,
+    // it will want new pages in the cache as it asks for rows. only when we are inserting /
+    // removing rows via the api is dontCreatePage set, where we move rows between the pages.
+    public getRow(rowIndex: number, dontCreatePage = false): RowNode | null {
+        const blockId = Math.floor(rowIndex / this.params.blockSize!);
+        let block = this.blocks[blockId];
+
+        if (!block) {
+            if (dontCreatePage) {
+                return null;
+            }
+            block = this.createBlock(blockId);
+        }
+
+        return block.getRow(rowIndex);
+    }
+
+    private createBlock(blockNumber: number): InfiniteBlock {
+        const newBlock = this.createBean(new InfiniteBlock(blockNumber, this, this.params));
+
+        this.blocks[newBlock.getId()] = newBlock;
+        this.blockCount++;
+
+        this.purgeBlocksIfNeeded(newBlock);
+
+        this.params.rowNodeBlockLoader!.addBlock(newBlock);
+
+        return newBlock;
+    }
+
+    // we have this on infinite row model only, not server side row model,
+    // because for server side, it would leave the children in inconsistent
+    // state - eg if a node had children, but after the refresh it had data
+    // for a different row, then the children would be with the wrong row node.
+    public refreshCache(): void {
+        this.getBlocksInOrder().forEach(block => block.setStateWaitingToLoad());
+        this.params.rowNodeBlockLoader!.checkBlockToLoad();
+    }
+
+    @PreDestroy
+    private destroyAllBlocks(): void {
+        this.getBlocksInOrder().forEach(block => this.destroyBlock(block));
+    }
+
+    public getRowCount(): number {
+        return this.rowCount;
+    }
+
+    public isLastRowIndexKnown(): boolean {
+        return this.lastRowIndexKnown;
+    }
+
+    // block calls this, when page loaded
+    public pageLoaded(block: InfiniteBlock, lastRow?: number): void {
+        // if we are not active, then we ignore all events, otherwise we could end up getting the
+        // grid to refresh even though we are no longer the active cache
+        if (!this.isAlive()) {
+            return;
+        }
 
         this.logger.log(`onPageLoaded: page = ${block.getId()}, lastRow = ${lastRow}`);
 
@@ -84,38 +132,41 @@
         if (rowCountHasChanged || this.params.dynamicRowHeight) {
             this.onCacheUpdated();
         }
->>>>>>> 558c6ff6
-    }
-
-    private insertItems(block: InfiniteBlock, indexToInsert: number, items: any[]): RowNode[] {
-        const pageStartRow = block.getStartRow();
-        const pageEndRow = block.getEndRow();
-        const newRowNodes: RowNode[] = [];
-
-        // next stage is insert the rows into this page, if applicable
-        for (let index = 0; index < items.length; index++) {
-            const rowIndex = indexToInsert + index;
-
-            const currentRowInThisPage = rowIndex >= pageStartRow && rowIndex < pageEndRow;
-
-<<<<<<< HEAD
-            if (currentRowInThisPage) {
-                const dataItem = items[index];
-                const newRowNode = block.setNewData(rowIndex, dataItem);
-                newRowNodes.push(newRowNode);
-=======
+    }
+
+    private purgeBlocksIfNeeded(blockToExclude: InfiniteBlock): void {
+        // we exclude checking for the page just created, as this has yet to be accessed and hence
+        // the lastAccessed stamp will not be updated for the first time yet
+        const blocksForPurging = this.getBlocksInOrder().filter(b => b != blockToExclude);
+        const lastAccessedComparator = (a: InfiniteBlock, b: InfiniteBlock) => b.getLastAccessed() - a.getLastAccessed();
+        blocksForPurging.sort(lastAccessedComparator);
+
+        // we remove (maxBlocksInCache - 1) as we already excluded the 'just created' page.
+        // in other words, after the splice operation below, we have taken out the blocks
+        // we want to keep, which means we are left with blocks that we can potentially purge
+        const maxBlocksProvided = this.params.maxBlocksInCache! > 0;
+        const blocksToKeep = maxBlocksProvided ? this.params.maxBlocksInCache! - 1 : null;
+        const emptyBlocksToKeep = InfiniteCache.MAX_EMPTY_BLOCKS_TO_KEEP - 1;
+
+        blocksForPurging.forEach((block: InfiniteBlock, index: number) => {
+            const purgeBecauseBlockEmpty = block.getState() === InfiniteBlock.STATE_WAITING_TO_LOAD && index >= emptyBlocksToKeep;
+
+            const purgeBecauseCacheFull = maxBlocksProvided ? index >= blocksToKeep! : false;
+
+            if (purgeBecauseBlockEmpty || purgeBecauseCacheFull) {
+
+                // if the block currently has rows been displayed, then don't remove it either.
+                // this can happen if user has maxBlocks=2, and blockSize=5 (thus 10 max rows in cache)
+                // but the screen is showing 20 rows, so at least 4 blocks are needed.
+                if (this.isBlockCurrentlyDisplayed(block)) { return; }
+
                 // don't want to loose keyboard focus, so keyboard navigation can continue. so keep focused blocks.
                 if (this.isBlockFocused(block)) { return; }
 
                 // at this point, block is not needed, so burn baby burn
                 this.removeBlockFromCache(block);
->>>>>>> 558c6ff6
-            }
-        }
-
-<<<<<<< HEAD
-        return newRowNodes;
-=======
+            }
+
         });
     }
 
@@ -135,17 +186,18 @@
         const startIndex = block.getStartRow();
         const endIndex = block.getEndRow() - 1;
         return this.rowRenderer.isRangeInRenderedViewport(startIndex, endIndex);
->>>>>>> 558c6ff6
-    }
-
-    public insertItemsAtIndex(indexToInsert: number | undefined, items: any[] | undefined): void {
-        // get all page id's as NUMBERS (not strings, as we need to sort as numbers) and in descending order
-
-<<<<<<< HEAD
-        const newNodes: RowNode[] = [];
-        this.forEachBlockInReverseOrder(block => {
-            const pageEndRow = block.getEndRow();
-=======
+    }
+
+    private removeBlockFromCache(blockToRemove: InfiniteBlock): void {
+        if (!blockToRemove) { return; }
+
+        this.destroyBlock(blockToRemove);
+
+        // we do not want to remove the 'loaded' event listener, as the
+        // concurrent loads count needs to be updated when the load is complete
+        // if the purged page is in loading state
+    }
+
     private checkRowCount(block: InfiniteBlock, lastRow?: number): boolean {
         const rowCountBefore = this.rowCount;
         // if client provided a last row, we always use it, as it could change between server calls
@@ -157,31 +209,36 @@
             // otherwise, see if we need to add some virtual rows
             const lastRowIndex = (block.getId() + 1) * this.params.blockSize!;
             const lastRowIndexPlusOverflow = lastRowIndex + this.params.overflowSize;
->>>>>>> 558c6ff6
-
-            // if the insertion is after this page, then this page is not impacted
-            if (pageEndRow <= indexToInsert) {
-                return;
-            }
-<<<<<<< HEAD
-=======
+
+            if (this.rowCount < lastRowIndexPlusOverflow) {
+                this.rowCount = lastRowIndexPlusOverflow;
+            }
         }
 
         const rowCountHasChanged = rowCountBefore != this.rowCount;
         return rowCountHasChanged;
     }
->>>>>>> 558c6ff6
-
-            this.moveItemsDown(block, indexToInsert, items.length);
-            const newNodesThisPage = this.insertItems(block, indexToInsert, items);
-            newNodesThisPage.forEach(rowNode => newNodes.push(rowNode));
-        });
-
-        if (this.isMaxRowFound()) {
-            this.hack_setVirtualRowCount(this.getVirtualRowCount() + items.length);
+
+    public setRowCount(rowCount: number, lastRowIndexKnown?: boolean): void {
+        this.rowCount = rowCount;
+
+        // if undefined is passed, we do not set this value, if one of {true,false}
+        // is passed, we do set the value.
+        if (_.exists(lastRowIndexKnown)) {
+            this.lastRowIndexKnown = lastRowIndexKnown;
+        }
+
+        // if we are still searching, then the row count must not end at the end
+        // of a particular page, otherwise the searching will not pop into the
+        // next page
+        if (!this.lastRowIndexKnown) {
+            if (this.rowCount % this.params.blockSize! === 0) {
+                this.rowCount++;
+            }
         }
 
         this.onCacheUpdated();
+    }
 
     public forEachNodeDeep(callback: (rowNode: RowNode, index: number) => void): void {
         const sequence = new NumberSequence();
@@ -195,41 +252,98 @@
         return blocks;
     }
 
-        this.eventService.dispatchEvent(event);
-    }
-
-    // the rowRenderer will not pass dontCreatePage, meaning when rendering the grid,
-    // it will want new pages in the cache as it asks for rows. only when we are inserting /
-    // removing rows via the api is dontCreatePage set, where we move rows between the pages.
-    public getRow(rowIndex: number, dontCreatePage = false): RowNode {
-        const blockId = Math.floor(rowIndex / this.cacheParams.blockSize);
-        let block = this.getBlock(blockId);
-
-        if (!block) {
-            if (dontCreatePage) {
-                return null;
-            } else {
-                block = this.createBlock(blockId);
-            }
-        }
-
-        return block.getRow(rowIndex);
-    }
-
-    private createBlock(blockNumber: number): InfiniteBlock {
-        const newBlock = this.createBean(new InfiniteBlock(blockNumber, this.cacheParams));
-
-        this.postCreateBlock(newBlock);
-
-        return newBlock;
-    }
-
-    // we have this on infinite row model only, not server side row model,
-    // because for server side, it would leave the children in inconsistent
-    // state - eg if a node had children, but after the refresh it had data
-    // for a different row, then the children would be with the wrong row node.
-    public refreshCache(): void {
-        this.forEachBlockInOrder(block => block.setDirty());
-        this.checkBlockToLoad();
+    private destroyBlock(block: InfiniteBlock): void {
+        delete this.blocks[block.getId()];
+        this.destroyBean(block);
+        this.blockCount--;
+        this.params.rowNodeBlockLoader!.removeBlock(block);
+    }
+
+    // gets called 1) row count changed 2) cache purged 3) items inserted
+    private onCacheUpdated(): void {
+        if (this.isAlive()) {
+
+            // if the virtualRowCount is shortened, then it's possible blocks exist that are no longer
+            // in the valid range. so we must remove these. this can happen if user explicitly sets
+            // the virtual row count, or the datasource returns a result and sets lastRow to something
+            // less than virtualRowCount (can happen if user scrolls down, server reduces dataset size).
+            this.destroyAllBlocksPastVirtualRowCount();
+
+            // this results in both row models (infinite and server side) firing ModelUpdated,
+            // however server side row model also updates the row indexes first
+            const event: StoreUpdatedEvent = {
+                type: Events.EVENT_STORE_UPDATED
+            };
+            this.eventService.dispatchEvent(event);
+        }
+    }
+
+    private destroyAllBlocksPastVirtualRowCount(): void {
+        const blocksToDestroy: InfiniteBlock[] = [];
+        this.getBlocksInOrder().forEach(block => {
+            const startRow = block.getId() * this.params.blockSize!;
+            if (startRow >= this.rowCount) {
+                blocksToDestroy.push(block);
+            }
+        });
+        if (blocksToDestroy.length > 0) {
+            blocksToDestroy.forEach(block => this.destroyBlock(block));
+        }
+    }
+
+    public purgeCache(): void {
+        this.getBlocksInOrder().forEach(block => this.removeBlockFromCache(block));
+        this.lastRowIndexKnown = false;
+        // if zero rows in the cache, we need to get the SSRM to start asking for rows again.
+        // otherwise if set to zero rows last time, and we don't update the row count, then after
+        // the purge there will still be zero rows, meaning the SSRM won't request any rows.
+        // to kick things off, at least one row needs to be asked for.
+        if (this.rowCount === 0) {
+            this.rowCount = this.params.initialRowCount;
+        }
+
+        this.onCacheUpdated();
+    }
+
+    public getRowNodesInRange(firstInRange: RowNode, lastInRange: RowNode): RowNode[] {
+        const result: RowNode[] = [];
+
+        let lastBlockId = -1;
+        let inActiveRange = false;
+        const numberSequence: NumberSequence = new NumberSequence();
+
+        // if only one node passed, we start the selection at the top
+        if (_.missing(firstInRange)) {
+            inActiveRange = true;
+        }
+
+        let foundGapInSelection = false;
+
+        this.getBlocksInOrder().forEach(block => {
+            if (foundGapInSelection) { return; }
+
+            if (inActiveRange && (lastBlockId + 1 !== block.getId())) {
+                foundGapInSelection = true;
+                return;
+            }
+
+            lastBlockId = block.getId();
+
+            block.forEachNode(rowNode => {
+                const hitFirstOrLast = rowNode === firstInRange || rowNode === lastInRange;
+                if (inActiveRange || hitFirstOrLast) {
+                    result.push(rowNode);
+                }
+
+                if (hitFirstOrLast) {
+                    inActiveRange = !inActiveRange;
+                }
+
+            }, numberSequence, this.rowCount);
+        });
+
+        // inActiveRange will be still true if we never hit the second rowNode
+        const invalidRange = foundGapInSelection || inActiveRange;
+        return invalidRange ? [] : result;
     }
 }