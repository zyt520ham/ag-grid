--- conflicted
+++ resolved
@@ -237,16 +237,8 @@
         core_1.Autowired('columnController')
     ], SortService.prototype, "columnController", void 0);
     __decorate([
-<<<<<<< HEAD
-        core_1.Autowired('valueService')
-    ], SortService.prototype, "valueService", void 0);
-    __decorate([
-        core_1.Autowired('gridOptionsWrapper')
-    ], SortService.prototype, "gridOptionsWrapper", void 0);
-=======
         core_1.Autowired('rowNodeSorter')
     ], SortService.prototype, "rowNodeSorter", void 0);
->>>>>>> 338ea6d7
     __decorate([
         core_1.PostConstruct
     ], SortService.prototype, "init", null);
