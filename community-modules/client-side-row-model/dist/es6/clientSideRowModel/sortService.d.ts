import { ChangedPath, Column, RowNode, BeanStub } from "@ag-grid-community/core";
export interface SortOption {
    inverter: number;
    column: Column;
}
export interface SortedRowNode {
    currentPos: number;
    rowNode: RowNode;
}
export declare class SortService extends BeanStub {
    private sortController;
    private columnController;
<<<<<<< HEAD
    private valueService;
    private gridOptionsWrapper;
=======
    private rowNodeSorter;
>>>>>>> 338ea6d7
    private postSortFunc;
    init(): void;
    sort(sortOptions: SortOption[], sortActive: boolean, deltaSort: boolean, dirtyLeafNodes: {
        [nodeId: string]: boolean;
    }, changedPath: ChangedPath, noAggregations: boolean): void;
    private doFullSort;
    private mapNodeToSortedNode;
    private doDeltaSort;
    private mergeSortedArrays;
    private compareRowNodes;
    private getValue;
    private updateChildIndexes;
    private updateGroupDataForHiddenOpenParents;
    private pullDownGroupDataForHideOpenParents;
}<|MERGE_RESOLUTION|>--- conflicted
+++ resolved
@@ -10,12 +10,7 @@
 export declare class SortService extends BeanStub {
     private sortController;
     private columnController;
-<<<<<<< HEAD
-    private valueService;
-    private gridOptionsWrapper;
-=======
     private rowNodeSorter;
->>>>>>> 338ea6d7
     private postSortFunc;
     init(): void;
     sort(sortOptions: SortOption[], sortActive: boolean, deltaSort: boolean, dirtyLeafNodes: {
