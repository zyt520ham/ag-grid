--- conflicted
+++ resolved
@@ -28,12 +28,8 @@
     RowNodeTransaction,
     SelectionController,
     ValueCache,
-<<<<<<< HEAD
-    ValueService
-=======
     ValueService,
     AsyncTransactionsFlushed
->>>>>>> 338ea6d7
 } from "@ag-grid-community/core";
 import {ClientSideNodeManager} from "./clientSideNodeManager";
 
@@ -834,8 +830,6 @@
             }, 0);
         }
 
-<<<<<<< HEAD
-=======
         if (rowNodeTrans.length > 0) {
             const event: AsyncTransactionsFlushed = {
                 api: this.gridOptionsWrapper.getApi()!,
@@ -846,7 +840,6 @@
             this.eventService.dispatchEvent(event);
         }
 
->>>>>>> 338ea6d7
         this.rowDataTransactionBatch = null;
         this.applyAsyncTransactionsTimeout = undefined;
     }
@@ -884,9 +877,6 @@
     }
 
     // common to updateRowData and batchUpdateRowData
-<<<<<<< HEAD
-    private commonUpdateRowData(rowNodeTrans: (RowNodeTransaction | null)[], rowNodeOrder?: { [id: string]: number; }): void {
-=======
     private commonUpdateRowData(rowNodeTrans: RowNodeTransaction[],
                                 rowNodeOrder: { [id: string]: number; } | undefined,
                                 forceRowNodeOrder: boolean): void {
@@ -895,7 +885,6 @@
             rowNodeOrder = this.createRowNodeOrder();
         }
 
->>>>>>> 338ea6d7
         this.refreshModel({
             step: Constants.STEP_EVERYTHING,
             rowNodeTransactions: rowNodeTrans,
