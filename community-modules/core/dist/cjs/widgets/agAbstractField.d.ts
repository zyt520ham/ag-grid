--- conflicted
+++ resolved
@@ -1,8 +1,4 @@
-<<<<<<< HEAD
-// Type definitions for @ag-grid-community/core v24.1.0
-=======
 // Type definitions for @ag-grid-community/core v25.0.0
->>>>>>> 338ea6d7
 // Project: http://www.ag-grid.com/
 // Definitions by: Niall Crosby <https://github.com/ag-grid/>
 import { AgAbstractLabel, IAgLabel } from './agAbstractLabel';
@@ -10,26 +6,17 @@
 export declare abstract class AgAbstractField<TValue, TConfig extends IAgLabel = IAgLabel> extends AgAbstractLabel<TConfig> {
     protected readonly className?: string;
     static EVENT_CHANGED: string;
-<<<<<<< HEAD
-    protected value: TValue;
-=======
     protected previousValue: TValue | null | undefined;
     protected value: TValue | null | undefined;
->>>>>>> 338ea6d7
     protected disabled: boolean;
     constructor(config?: TConfig, template?: string, className?: string);
     protected postConstruct(): void;
     onValueChange(callbackFn: (newValue: TValue) => void): this;
     getWidth(): number;
     setWidth(width: number): this;
-<<<<<<< HEAD
-    getValue(): TValue;
-    setValue(value: TValue, silent?: boolean): this;
-=======
     getPreviousValue(): TValue | null | undefined;
     getValue(): TValue | null | undefined;
     setValue(value?: TValue | null, silent?: boolean): this;
->>>>>>> 338ea6d7
     setDisabled(disabled: boolean): this;
     isDisabled(): boolean;
 }