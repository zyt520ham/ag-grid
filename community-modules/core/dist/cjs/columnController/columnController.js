--- conflicted
+++ resolved
@@ -500,7 +500,10 @@
         if (!this.colSpanActive) {
             return this.viewportColumnsCenter;
         }
-        var emptySpaceBeforeColumn = function (col) { return col.getLeft() > _this.viewportLeft; };
+        var emptySpaceBeforeColumn = function (col) {
+            var left = col.getLeft();
+            return generic_1.exists(left) && left > _this.viewportLeft;
+        };
         // if doing column virtualisation, then we filter based on the viewport.
         var filterCallback = this.suppressColumnVirtualisation ? null : this.isColumnInViewport.bind(this);
         return this.getDisplayedColumnsForRow(rowNode, this.displayedColumnsCenter, filterCallback, emptySpaceBeforeColumn);
@@ -509,8 +512,8 @@
         return this.getAllGridColumns().indexOf(col) + 1;
     };
     ColumnController.prototype.isColumnInViewport = function (col) {
-        var columnLeft = col.getLeft();
-        var columnRight = col.getLeft() + col.getActualWidth();
+        var columnLeft = col.getLeft() || 0;
+        var columnRight = columnLeft + col.getActualWidth();
         // adding 200 for buffer size, so some cols off viewport are rendered.
         // this helps horizontal scrolling so user rarely sees white space (unless
         // they scroll horizontally fast). however we are conservative, as the more
@@ -696,11 +699,13 @@
     };
     // returns the width we can set to this col, taking into consideration min and max widths
     ColumnController.prototype.normaliseColumnWidth = function (column, newWidth) {
-        if (newWidth < column.getMinWidth()) {
-            newWidth = column.getMinWidth();
-        }
-        if (column.isGreaterThanMax(newWidth)) {
-            newWidth = column.getMaxWidth();
+        var minWidth = column.getMinWidth();
+        if (generic_1.exists(minWidth) && newWidth < minWidth) {
+            newWidth = minWidth;
+        }
+        var maxWidth = column.getMaxWidth();
+        if (generic_1.exists(maxWidth) && column.isGreaterThanMax(newWidth)) {
+            newWidth = maxWidth;
         }
         return newWidth;
     };
@@ -756,9 +761,11 @@
         var maxWidthAccumulated = 0;
         var maxWidthActive = true;
         columns.forEach(function (col) {
-            minWidthAccumulated += col.getMinWidth();
-            if (col.getMaxWidth() > 0) {
-                maxWidthAccumulated += col.getMaxWidth();
+            var minWidth = col.getMinWidth();
+            minWidthAccumulated += minWidth || 0;
+            var maxWidth = col.getMaxWidth();
+            if (generic_1.exists(maxWidth) && maxWidth > 0) {
+                maxWidthAccumulated += maxWidth;
             }
             else {
                 // if at least one columns has no max width, it means the group of columns
@@ -815,7 +822,6 @@
                 }
                 finishedColsGrew = false;
                 var subsetCols = [];
-                var subsetRatios = [];
                 var subsetRatioTotal = 0;
                 var pixelsToDistribute = width;
                 columns.forEach(function (col, index) {
@@ -827,7 +833,6 @@
                         subsetCols.push(col);
                         var ratioThisCol = ratios[index];
                         subsetRatioTotal += ratioThisCol;
-                        subsetRatios.push(ratioThisCol);
                     }
                 });
                 // because we are not using all of the ratios (cols can be missing),
@@ -844,13 +849,15 @@
                         colNewWidth = Math.round(ratios[index] * width * ratioScale);
                         pixelsToDistribute -= colNewWidth;
                     }
-                    if (colNewWidth < col.getMinWidth()) {
-                        colNewWidth = col.getMinWidth();
+                    var minWidth = col.getMinWidth();
+                    var maxWidth = col.getMaxWidth();
+                    if (generic_1.exists(minWidth) && colNewWidth < minWidth) {
+                        colNewWidth = minWidth;
                         finishedCols[col.getId()] = true;
                         finishedColsGrew = true;
                     }
-                    else if (col.getMaxWidth() > 0 && colNewWidth > col.getMaxWidth()) {
-                        colNewWidth = col.getMaxWidth();
+                    else if (generic_1.exists(maxWidth) && maxWidth > 0 && colNewWidth > maxWidth) {
+                        colNewWidth = maxWidth;
                         finishedCols[col.getId()] = true;
                         finishedColsGrew = true;
                     }
@@ -1004,7 +1011,8 @@
                 return;
             }
             var columnGroup = child;
-            var marryChildren = columnGroup.getColGroupDef() && columnGroup.getColGroupDef().marryChildren;
+            var colGroupDef = columnGroup.getColGroupDef();
+            var marryChildren = colGroupDef && colGroupDef.marryChildren;
             if (!marryChildren) {
                 return;
             }
@@ -1152,6 +1160,7 @@
     };
     ColumnController.prototype.setColumnsVisible = function (keys, visible, source) {
         var _this = this;
+        if (visible === void 0) { visible = false; }
         if (source === void 0) { source = "api"; }
         this.columnAnimationService.start();
         this.actionOnGridColumns(keys, function (column) {
@@ -1451,13 +1460,8 @@
             return false;
         }
         if (params && params.state && !params.state.forEach) {
-<<<<<<< HEAD
-            console.warn('ag-Grid: applyColumnState() - the state attribute should be an array, however an array was not found. Please provide an array of items (one for each col you want to change) for state.');
-            return;
-=======
             console.warn('AG Grid: applyColumnState() - the state attribute should be an array, however an array was not found. Please provide an array of items (one for each col you want to change) for state.');
             return false;
->>>>>>> 558c6ff6
         }
         this.columnAnimationService.start();
         var raiseEventsFunc = this.compareColumnStatesAndRaiseEvents(source);
@@ -1473,7 +1477,7 @@
         if (params.state) {
             params.state.forEach(function (state) {
                 var groupAutoColumnId = constants_1.Constants.GROUP_AUTO_COLUMN_ID;
-                var colId = state.colId;
+                var colId = state.colId || '';
                 // auto group columns are re-created so deferring syncing with ColumnState
                 var isAutoGroupColumn = string_1.startsWith(colId, groupAutoColumnId);
                 if (isAutoGroupColumn) {
@@ -1508,36 +1512,29 @@
                 // both a and b are new cols with index, so sort on index
                 return indexA - indexB;
             }
-            else if (aHasIndex) {
+            if (aHasIndex) {
                 // a has an index, so it should be before a
                 return -1;
             }
-            else if (bHasIndex) {
+            if (bHasIndex) {
                 // b has an index, so it should be before a
                 return 1;
             }
-            else {
-                var oldIndexA = oldList.indexOf(colA);
-                var oldIndexB = oldList.indexOf(colB);
-                var aHasOldIndex = oldIndexA >= 0;
-                var bHasOldIndex = oldIndexB >= 0;
-                if (aHasOldIndex && bHasOldIndex) {
-                    // both a and b are old cols, so sort based on last order
-                    return oldIndexA - oldIndexB;
-                }
-                else if (aHasOldIndex) {
-                    // a is old, b is new, so b is first
-                    return -1;
-                }
-                else if (bHasOldIndex) {
-                    // b is old, a is new, a is first
-                    return 1;
-                }
-                else {
-                    // this bit does matter, means both are new cols but without index
-                    return 1;
-                }
-            }
+            var oldIndexA = oldList.indexOf(colA);
+            var oldIndexB = oldList.indexOf(colB);
+            var aHasOldIndex = oldIndexA >= 0;
+            var bHasOldIndex = oldIndexB >= 0;
+            if (aHasOldIndex && bHasOldIndex) {
+                // both a and b are old cols, so sort based on last order
+                return oldIndexA - oldIndexB;
+            }
+            if (aHasOldIndex) {
+                // a is old, b is new, so b is first
+                return -1;
+            }
+            // this bit does matter, means both are new cols
+            // but without index or that b is old and a is new
+            return 1;
         };
         this.rowGroupColumns.sort(comparator.bind(this, rowGroupIndexes, previousRowGroupCols));
         this.pivotColumns.sort(comparator.bind(this, pivotIndexes, previousPivotCols));
@@ -1707,9 +1704,12 @@
         // see if any cols are in a different location
         var movedColumns = [];
         afterFiltered.forEach(function (csAfter, index) {
-            var csBefore = beforeFiltered[index];
-            if (csBefore.colId !== csAfter.colId) {
-                movedColumns.push(_this.getGridColumn(csBefore.colId));
+            var csBefore = beforeFiltered && beforeFiltered[index];
+            if (csBefore && csBefore.colId !== csAfter.colId) {
+                var gridCol = _this.getGridColumn(csBefore.colId);
+                if (gridCol) {
+                    movedColumns.push(gridCol);
+                }
             }
         });
         if (!movedColumns.length) {
@@ -1719,7 +1719,6 @@
             type: events_1.Events.EVENT_COLUMN_MOVED,
             columns: movedColumns,
             column: null,
-            toIndex: undefined,
             api: this.gridApi,
             columnApi: this.columnApi,
             source: source
@@ -1733,15 +1732,27 @@
         var getValue = function (key1, key2) {
             var stateAny = stateItem;
             var defaultAny = defaultState;
-            if (stateAny && (stateAny[key1] !== undefined || stateAny[key2] !== undefined)) {
-                return { value1: stateAny[key1], value2: stateAny[key2] };
-            }
-            else if (defaultAny && (defaultAny[key1] !== undefined || defaultAny[key2] !== undefined)) {
-                return { value1: defaultAny[key1], value2: defaultAny[key2] };
-            }
-            else {
-                return { value1: undefined, value2: undefined };
-            }
+            var obj = { value1: undefined, value2: undefined };
+            var calculated = false;
+            if (stateAny) {
+                if (stateAny[key1] !== undefined) {
+                    obj.value1 = stateAny[key1];
+                    calculated = true;
+                }
+                if (generic_1.exists(key2) && stateAny[key2] !== undefined) {
+                    obj.value2 = stateAny[key2];
+                    calculated = true;
+                }
+            }
+            if (!calculated && defaultAny) {
+                if (defaultAny[key1] !== undefined) {
+                    obj.value1 = defaultAny[key1];
+                }
+                if (generic_1.exists(key2) && defaultAny[key2] !== undefined) {
+                    obj.value2 = defaultAny[key2];
+                }
+            }
+            return obj;
         };
         // following ensures we are left with boolean true or false, eg converts (null, undefined, 0) all to true
         var hide = getValue('hide').value1;
@@ -1818,7 +1829,7 @@
                     column.setRowGroupActive(true, source);
                     this.rowGroupColumns.push(column);
                 }
-                if (typeof rowGroupIndex === 'number') {
+                if (rowGroupIndexes && typeof rowGroupIndex === 'number') {
                     rowGroupIndexes[column.getId()] = rowGroupIndex;
                 }
             }
@@ -1836,7 +1847,7 @@
                     column.setPivotActive(true, source);
                     this.pivotColumns.push(column);
                 }
-                if (typeof pivotIndex === 'number') {
+                if (pivotIndexes && typeof pivotIndex === 'number') {
                     pivotIndexes[column.getId()] = pivotIndex;
                 }
             }
@@ -2068,12 +2079,10 @@
             if (aggFunc === null || aggFunc === '') {
                 return null;
             }
-            else if (aggFunc === undefined) {
-                return undefined;
-            }
-            else {
-                return aggFunc != '';
-            }
+            if (aggFunc === undefined) {
+                return;
+            }
+            return !!aggFunc;
         }, function (colDef) {
             // return false if any of the following: null, undefined, empty string
             return colDef.initialAggFunc != null && colDef.initialAggFunc != '';
@@ -2127,7 +2136,7 @@
                     }
                 }
                 else {
-                    include = initialValue == true || initialIndex >= 0;
+                    include = initialValue || initialIndex >= 0;
                 }
             }
             else {
@@ -2170,12 +2179,10 @@
             if (indexA === indexB) {
                 return 0;
             }
-            else if (indexA < indexB) {
+            if (indexA < indexB) {
                 return -1;
             }
-            else {
-                return 1;
-            }
+            return 1;
         });
         var res = [].concat(colsWithIndex);
         // second add columns that were there before and in the same order as they were before,
@@ -2213,9 +2220,10 @@
         var stateItems = [];
         this.columnUtils.depthFirstOriginalTreeSearch(null, this.primaryColumnTree, function (child) {
             if (child instanceof originalColumnGroup_1.OriginalColumnGroup) {
+                var colGroupDef = child.getColGroupDef();
                 var groupState = {
                     groupId: child.getGroupId(),
-                    open: child.getColGroupDef().openByDefault
+                    open: !colGroupDef ? undefined : colGroupDef.openByDefault
                 };
                 stateItems.push(groupState);
             }
@@ -2275,7 +2283,7 @@
             keyAsString = key.getId();
         }
         else {
-            keyAsString = key;
+            keyAsString = key || '';
         }
         this.setColumnGroupState([{ groupId: keyAsString, open: newValue }], source);
     };
@@ -2696,7 +2704,7 @@
             for (var i = 0; i < children.length; i++) {
                 // see if this item is within viewport
                 var child = children[i];
-                var addThisItem = void 0;
+                var addThisItem = false;
                 if (child instanceof column_1.Column) {
                     // for column, test if column is included
                     addThisItem = virtualColIds[child.getId()] === true;
@@ -2704,7 +2712,10 @@
                 else {
                     // if group, base decision on children
                     var columnGroup = child;
-                    addThisItem = testGroup(columnGroup.getDisplayedChildren(), result, dept + 1);
+                    var displayedChildren = columnGroup.getDisplayedChildren();
+                    if (displayedChildren) {
+                        addThisItem = testGroup(displayedChildren, result, dept + 1);
+                    }
                 }
                 if (addThisItem) {
                     returnValue = true;
@@ -2735,7 +2746,7 @@
             this.flexViewportWidth = params.viewportWidth;
         }
         if (!this.flexViewportWidth) {
-            return;
+            return [];
         }
         // If the grid has left-over space, divide it between flexing columns in proportion to their flex value.
         // A "flexing column" is one that has a 'flex' value set and is not currently being constrained by its
@@ -2767,12 +2778,14 @@
             for (var i = 0; i < flexingColumns.length; i++) {
                 var col = flexingColumns[i];
                 var widthByFlexRule = spaceForFlexingColumns * col.getFlex() / totalFlex;
-                var constrainedWidth = void 0;
-                if (widthByFlexRule < col.getMinWidth()) {
-                    constrainedWidth = col.getMinWidth();
-                }
-                else if (col.getMaxWidth() != null && widthByFlexRule > col.getMaxWidth()) {
-                    constrainedWidth = col.getMaxWidth();
+                var constrainedWidth = 0;
+                var minWidth = col.getMinWidth();
+                var maxWidth = col.getMaxWidth();
+                if (generic_1.exists(minWidth) && widthByFlexRule < minWidth) {
+                    constrainedWidth = minWidth;
+                }
+                else if (generic_1.exists(maxWidth) && widthByFlexRule > maxWidth) {
+                    constrainedWidth = maxWidth;
                 }
                 if (constrainedWidth) {
                     // This column is not in fact flexing as it is being constrained to a specific size
@@ -2870,12 +2883,12 @@
                     var minWidth = column.getMinWidth();
                     var maxWidth = column.getMaxWidth();
                     var newWidth = Math.round(column.getActualWidth() * scale);
-                    if (newWidth < minWidth) {
-                        newWidth = column.getMinWidth();
+                    if (generic_1.exists(minWidth) && newWidth < minWidth) {
+                        newWidth = minWidth;
                         moveToNotSpread(column);
                         finishedResizing = false;
                     }
-                    else if (column.isGreaterThanMax(newWidth)) {
+                    else if (generic_1.exists(maxWidth) && column.isGreaterThanMax(newWidth)) {
                         newWidth = maxWidth;
                         moveToNotSpread(column);
                         finishedResizing = false;
