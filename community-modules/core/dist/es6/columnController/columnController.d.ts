--- conflicted
+++ resolved
@@ -20,7 +20,7 @@
     colId?: string;
     hide?: boolean | null;
     aggFunc?: string | IAggFunc | null;
-    width?: number | undefined;
+    width?: number;
     pivot?: boolean | null;
     pivotIndex?: number | null;
     pinned?: boolean | string | 'left' | 'right' | null;
@@ -120,7 +120,7 @@
     private setBeans;
     private setFirstRightAndLastLeftPinned;
     autoSizeColumns(keys: (string | Column)[], skipHeader?: boolean, source?: ColumnEventType): void;
-    fireColumnResizedEvent(columns: Column[], finished: boolean, source: ColumnEventType, flexColumns?: Column[]): void;
+    fireColumnResizedEvent(columns: Column[] | null, finished: boolean, source: ColumnEventType, flexColumns?: Column[] | null): void;
     autoSizeColumn(key: string | Column | null, skipHeader?: boolean, source?: ColumnEventType): void;
     autoSizeAllColumns(skipHeader?: boolean, source?: ColumnEventType): void;
     private getColumnsFromTree;
@@ -181,7 +181,7 @@
     moveColumnByIndex(fromIndex: number, toIndex: number, source?: ColumnEventType): void;
     getColumnDefs(): (ColDef | ColGroupDef)[];
     getBodyContainerWidth(): number;
-    getContainerWidth(pinned: string): number;
+    getContainerWidth(pinned: string | null): number;
     private updateBodyWidths;
     getValueColumns(): Column[];
     getPivotColumns(): Column[];
@@ -190,7 +190,7 @@
     getDisplayedCenterColumns(): Column[];
     getDisplayedLeftColumns(): Column[];
     getDisplayedRightColumns(): Column[];
-    getDisplayedColumns(type: string): Column[];
+    getDisplayedColumns(type: string | null): Column[];
     getAllPrimaryColumns(): Column[] | null;
     getSecondaryColumns(): Column[] | null;
     getAllColumnsForQuickFilter(): Column[];
@@ -198,7 +198,7 @@
     isEmpty(): boolean;
     isRowGroupEmpty(): boolean;
     setColumnVisible(key: string | Column, visible: boolean, source?: ColumnEventType): void;
-    setColumnsVisible(keys: (string | Column)[], visible: boolean, source?: ColumnEventType): void;
+    setColumnsVisible(keys: (string | Column)[], visible?: boolean, source?: ColumnEventType): void;
     setColumnPinned(key: string | Column | null, pinned: string | boolean | null, source?: ColumnEventType): void;
     setColumnsPinned(keys: (string | Column)[], pinned: string | boolean | null, source?: ColumnEventType): void;
     private actionOnGridColumns;
@@ -250,7 +250,7 @@
         groupId: string;
         open: boolean | undefined;
     }[], source?: ColumnEventType): void;
-    setColumnGroupOpened(key: OriginalColumnGroup | string | undefined, newValue: boolean, source?: ColumnEventType): void;
+    setColumnGroupOpened(key: OriginalColumnGroup | string | null, newValue: boolean, source?: ColumnEventType): void;
     getOriginalColumnGroup(key: OriginalColumnGroup | string): OriginalColumnGroup | null;
     private calculateColumnsForDisplay;
     private checkColSpanActiveInCols;
@@ -273,19 +273,11 @@
     private setLeftValues;
     private setLeftValuesOfColumns;
     private setLeftValuesOfGroups;
-<<<<<<< HEAD
-    private addToDisplayedColumns;
-    private updateDisplayedCenterVirtualColumns;
-    getVirtualHeaderGroupRow(type: string, dept: number): ColumnGroupChild[];
-    private updateDisplayedVirtualGroups;
-    private updateVirtualSets;
-=======
     private derivedDisplayedColumnsFromDisplayedTree;
     private extractViewportColumns;
     getVirtualHeaderGroupRow(type: string | null, dept: number): ColumnGroupChild[];
     private extractViewportRows;
     private extractViewport;
->>>>>>> 558c6ff6
     private filterOutColumnsWithinViewport;
     refreshFlexedColumns(params?: {
         resizingCols?: Column[];
@@ -306,5 +298,5 @@
     private getWidthOfColsInList;
     getGridBalancedTree(): OriginalColumnGroupChild[];
     hasFloatingFilters(): boolean;
-    getFirstDisplayedColumn(): Column;
+    getFirstDisplayedColumn(): Column | null;
 }