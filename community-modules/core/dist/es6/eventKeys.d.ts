--- conflicted
+++ resolved
@@ -1,8 +1,4 @@
-<<<<<<< HEAD
-// Type definitions for @ag-grid-community/core v24.1.0
-=======
 // Type definitions for @ag-grid-community/core v25.0.0
->>>>>>> 338ea6d7
 // Project: http://www.ag-grid.com/
 // Definitions by: Niall Crosby <https://github.com/ag-grid/>
 export declare class Events {
@@ -37,11 +33,8 @@
     static EVENT_DISPLAYED_COLUMNS_CHANGED: string;
     /** The list of virtual columns has changed, results from viewport changing */
     static EVENT_VIRTUAL_COLUMNS_CHANGED: string;
-<<<<<<< HEAD
-=======
     /** Async Transactions Executed */
     static EVENT_ASYNC_TRANSACTIONS_FLUSHED: string;
->>>>>>> 338ea6d7
     /** A row group was opened / closed */
     static EVENT_ROW_GROUP_OPENED: string;
     /** The client has set new data into the grid */
