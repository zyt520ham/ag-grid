<<<<<<< HEAD
// Type definitions for @ag-grid-community/core v24.1.0
=======
// Type definitions for @ag-grid-community/core v25.0.0
>>>>>>> 338ea6d7
// Project: http://www.ag-grid.com/
// Definitions by: Niall Crosby <https://github.com/ag-grid/>
export declare const _: {
    utf8_encode(s: string): string;
    camelCaseToHyphen(str: string): string;
    hyphenToCamelCase(str: string): string;
    capitalise(str: string): string;
    escapeString(toEscape: string): string;
    camelCaseToHumanText(camelCase: string): string;
    startsWith(str: string, matchStart: string): boolean;
    convertToSet<T>(list: T[]): Set<T>;
    sortRowNodesByOrder(rowNodes: import("../main").RowNode[], rowNodeOrder: {
        [id: string]: number;
    }): void;
    traverseNodesWithKey(nodes: import("../main").RowNode[], callback: (node: import("../main").RowNode, key: string) => void): void;
    iterateObject<T_1>(object: {
        [p: string]: T_1;
    } | T_1[], callback: (key: string, value: T_1) => void): void;
    cloneObject<T_2>(object: T_2): T_2;
    deepCloneObject<T_3>(object: T_3): T_3;
    deepCloneDefinition<T_4>(object: T_4, keysToSkip?: string[]): T_4;
    getProperty<T_5, K extends keyof T_5>(object: T_5, key: K): any;
    setProperty<T_6, K_1 extends keyof T_6>(object: T_6, key: K_1, value: any): void;
    copyPropertiesIfPresent<S, T_7 extends S, K_2 extends keyof S>(source: S, target: T_7, ...properties: K_2[]): void;
    copyPropertyIfPresent<S_1, T_8 extends S_1, K_3 extends keyof S_1>(source: S_1, target: T_8, property: K_3, transform?: (value: S_1[K_3]) => any): void;
    getAllKeysInObjects(objects: any[]): string[];
    getAllValuesInObject<T_9 extends Object>(obj: T_9): any[];
    mergeDeep(dest: any, source: any, copyUndefined?: boolean, makeCopyOfSimpleObjects?: boolean): void;
    assign<T_10, U>(target: T_10, source: U): T_10 & U;
    assign<T_11, U_1, V>(target: T_11, source1: U_1, source2: V): T_11 & U_1 & V;
    assign<T_12, U_2, V_1, W>(target: T_12, source1: U_2, source2: V_1, source3: W): T_12 & U_2 & V_1 & W;
    missingOrEmptyObject(value: any): boolean;
    get(source: any, expression: string, defaultValue: any): any;
    set(target: any, expression: string, value: any): void;
    deepFreeze(object: any): any;
    getValueUsingField(data: any, field: string, fieldContainsDots: boolean): any;
    removeAllReferences(obj: any, objectName: string): void;
    isNonNullObject(value: any): boolean;
    padStart(value: number, totalStringSize: number): string;
    createArrayOfNumbers(first: number, last: number): number[];
    isNumeric(value: any): boolean;
    getMaxSafeInteger(): number;
    cleanNumber(value: any): number;
    decToHex(number: number, bytes: number): string;
    formatNumberTwoDecimalPlacesAndCommas(value: number): string;
    formatNumberCommas(value: number): string;
    sum(values: number[]): number;
    normalizeWheel(event: any): any;
    isLeftClick(mouseEvent: MouseEvent): boolean;
    areEventsNear(e1: Touch | MouseEvent, e2: Touch | MouseEvent, pixelCount: number): boolean;
    keys<T_13>(map: Map<T_13, any>): T_13[];
    isKeyPressed(event: KeyboardEvent, keyToCheck: number): boolean;
    isEventFromPrintableCharacter(event: KeyboardEvent): boolean;
    isUserSuppressingKeyboardEvent(gridOptionsWrapper: import("../gridOptionsWrapper").GridOptionsWrapper, keyboardEvent: KeyboardEvent, rowNode: import("../main").RowNode, column: import("../main").Column, editing: boolean): boolean;
    isUserSuppressingHeaderKeyboardEvent(gridOptionsWrapper: import("../gridOptionsWrapper").GridOptionsWrapper, keyboardEvent: KeyboardEvent, headerRowIndex: number, column: import("../main").Column | import("../main").ColumnGroup): boolean;
    createIcon(iconName: string, gridOptionsWrapper: import("../gridOptionsWrapper").GridOptionsWrapper, column: import("../main").Column): HTMLElement;
    createIconNoSpan(iconName: string, gridOptionsWrapper: import("../gridOptionsWrapper").GridOptionsWrapper, column?: import("../main").Column, forceCreate?: boolean): HTMLElement;
    iconNameClassMap: {
        [key: string]: string;
    };
<<<<<<< HEAD
    makeNull<T_13>(value?: T_13): T_13;
    exists<T_14>(value: T_14, allowEmptyString?: boolean): boolean;
    missing<T_15>(value: T_15): boolean;
    missingOrEmpty<T_16>(value?: string | T_16[]): boolean;
    toStringOrNull(value: any): string;
    attrToNumber(value: string | number): number;
    attrToBoolean(value: string | boolean): boolean;
    attrToString(value: string): string;
    referenceCompare<T_17>(left: T_17, right: T_17): boolean;
=======
    makeNull<T_14 extends unknown>(value?: T_14): T_14;
    exists(value: string, allowEmptyString?: boolean): value is string;
    exists<T_15>(value: T_15): value is NonNullable<T_15>;
    missing<T_16>(value: T_16): value is Exclude<null, T_16>;
    missingOrEmpty<T_17>(value?: string | T_17[]): boolean;
    toStringOrNull(value: any): string;
    attrToNumber(value?: string | number): number;
    attrToBoolean(value?: string | boolean): boolean;
    attrToString(value?: string): string;
    referenceCompare<T_18>(left: T_18, right: T_18): boolean;
>>>>>>> 338ea6d7
    jsonEquals<T1, T2>(val1: T1, val2: T2): boolean;
    defaultComparator(valueA: any, valueB: any, accentedCompare?: boolean): number;
    find<T_19>(collection: {
        [id: string]: T_19;
    } | T_19[], predicate: string | boolean | ((item: T_19) => boolean), value?: any): T_19;
    values<T_20>(object: {
        [key: string]: T_20;
    } | Set<T_20> | Map<any, T_20>): T_20[];
    fuzzyCheckStrings(inputValues: string[], validValues: string[], allSuggestions: string[]): {
        [p: string]: string[];
    };
    fuzzySuggestions(inputValue: string, allSuggestions: string[], hideIrrelevant?: boolean, weighted?: true): string[];
    get_bigrams(from: string): any[];
    string_distances(str1: string, str2: string): number;
    string_weighted_distances(str1: string, str2: string): number;
    doOnce(func: () => void, key: string): void;
    getFunctionName(funcConstructor: any): any;
    getFunctionParameters(func: any): any;
    isFunction(val: any): boolean;
    executeInAWhile(funcs: Function[]): void;
    executeNextVMTurn(funcs: Function[]): void;
    executeAfter(funcs: Function[], milliseconds?: number): void;
    debounce(func: (...args: any[]) => void, wait: number, immediate?: boolean): (...args: any[]) => void;
    compose(...fns: Function[]): (arg: any) => any;
    callIfPresent(func: Function): void;
    stopPropagationForAgGrid(event: Event): void;
    isStopPropagationForAgGrid(event: Event): boolean;
    getCellCompForEvent(gridOptionsWrapper: import("../gridOptionsWrapper").GridOptionsWrapper, event: Event): import("../main").CellComp;
    addChangeListener(element: HTMLElement, listener: EventListener): void;
    getTarget(event: Event): Element;
    isElementInEventPath(element: HTMLElement, event: Event): boolean;
    createEventPath(event: Event): EventTarget[];
    addAgGridEventPath(event: Event): void;
    getEventPath(event: Event): EventTarget[];
    addSafePassiveEventListener(frameworkOverrides: import("../main").IFrameworkOverrides, eElement: HTMLElement, event: string, listener: (event?: any) => void): void;
    isEventSupported: (eventName: any) => boolean;
    addCssClass(element: HTMLElement, className: string): HTMLElement;
    removeCssClass(element: HTMLElement, className: string): void;
    addOrRemoveCssClass(element: HTMLElement, className: string, addOrRemove: boolean): void;
    radioCssClass(element: HTMLElement, elementClass: string, otherElementClass?: string): void;
    containsClass(element: HTMLElement, className: string): boolean;
    isFocusableFormField(element: HTMLElement): boolean;
    setDisplayed(element: HTMLElement, displayed: boolean): void;
    setVisible(element: HTMLElement, visible: boolean): void;
    setDisabled(element: HTMLElement, disabled: boolean): void;
    isElementChildOfClass(element: HTMLElement, cls: string, maxNest?: number): boolean;
    getElementSize(el: HTMLElement): {
        height: number;
        width: number;
        paddingTop: number;
        paddingRight: number;
        paddingBottom: number;
        paddingLeft: number;
        marginTop: number;
        marginRight: number;
        marginBottom: number;
        marginLeft: number;
        boxSizing: string;
    };
    getInnerHeight(el: HTMLElement): number;
    getInnerWidth(el: HTMLElement): number;
    getAbsoluteHeight(el: HTMLElement): number;
    getAbsoluteWidth(el: HTMLElement): number;
    isRtlNegativeScroll(): boolean;
    getScrollLeft(element: HTMLElement, rtl: boolean): number;
    setScrollLeft(element: HTMLElement, value: number, rtl: boolean): void;
    clearElement(el: HTMLElement): void;
    removeElement(parent: HTMLElement, cssSelector: string): void;
    removeFromParent(node: Element): void;
    isVisible(element: HTMLElement): boolean;
    loadTemplate(template: string): HTMLElement;
    appendHtml(eContainer: HTMLElement, htmlTemplate: string): void;
    getElementAttribute(element: any, attributeName: string): string;
    offsetHeight(element: HTMLElement): number;
    offsetWidth(element: HTMLElement): number;
    ensureDomOrder(eContainer: HTMLElement, eChild: HTMLElement, eChildBefore: HTMLElement): void;
    setDomChildOrder(eContainer: HTMLElement, orderedChildren: HTMLElement[]): void;
    insertTemplateWithDomOrder(eContainer: HTMLElement, htmlTemplate: string, eChildBefore: HTMLElement): HTMLElement;
    prependDC(parent: HTMLElement, documentFragment: DocumentFragment): void;
    addStylesToElement(eElement: any, styles: any): void;
    isHorizontalScrollShowing(element: HTMLElement): boolean;
    isVerticalScrollShowing(element: HTMLElement): boolean;
    setElementWidth(element: HTMLElement, width: string | number): void;
    setFixedWidth(element: HTMLElement, width: string | number): void;
    setElementHeight(element: HTMLElement, height: string | number): void;
    setFixedHeight(element: HTMLElement, height: string | number): void;
    formatSize(size: string | number): string;
    isNode(o: any): boolean;
    isElement(o: any): boolean;
    isNodeOrElement(o: any): boolean;
    copyNodeList(nodeList: NodeList): Node[];
    iterateNamedNodeMap(map: NamedNodeMap, callback: (key: string, value: string) => void): void;
    setCheckboxState(eCheckbox: HTMLInputElement, state: any): void;
    addOrRemoveAttribute(element: HTMLElement, name: string, value: any): void;
    nodeListForEach<T_21 extends Node>(nodeList: NodeListOf<T_21>, action: (value: T_21) => void): void;
    serialiseDate(date: Date, includeTime?: boolean, separator?: string): string;
    parseDateTimeFromString(value: string): Date;
    stringToArray(strData: string, delimiter?: string): string[][];
    isBrowserIE(): boolean;
    isBrowserEdge(): boolean;
    isBrowserSafari(): boolean;
    isBrowserChrome(): boolean;
    isBrowserFirefox(): boolean;
    isIOSUserAgent(): boolean;
    getTabIndex(el: HTMLElement): string;
    getMaxDivHeight(): number;
    getScrollbarWidth(): number;
    hasOverflowScrolling(): boolean;
    getBodyWidth(): number;
    getBodyHeight(): number;
    firstExistingValue<A>(...values: A[]): A;
    anyExists(values: any[]): boolean;
<<<<<<< HEAD
    existsAndNotEmpty<T_21>(value?: T_21[]): boolean;
    last<T_22>(arr: T_22[]): T_22;
    areEqual<T_23>(a: T_23[], b: T_23[], comparator?: (a: T_23, b: T_23) => boolean): boolean;
    compareArrays(array1?: any[], array2?: any[]): boolean;
    shallowCompare(arr1: any[], arr2: any[]): boolean;
    sortNumerically(array: number[]): number[];
    removeRepeatsFromArray<T_24>(array: T_24[], object: T_24): void;
    removeFromArray<T_25>(array: T_25[], object: T_25): void;
    removeAllFromArray<T_26>(array: T_26[], toRemove: T_26[]): void;
    insertIntoArray<T_27>(array: T_27[], object: T_27, toIndex: number): void;
    insertArrayIntoArray<T_28>(dest: T_28[], src: T_28[], toIndex: number): void;
    moveInArray<T_29>(array: T_29[], objectsToMove: T_29[], toIndex: number): void;
    includes<T_30>(array: T_30[], value: T_30): boolean;
    flatten(arrayOfArrays: any[]): any[];
    pushAll<T_31>(target: T_31[], source: T_31[]): void;
    toStrings<T_32>(array: T_32[]): string[];
    findIndex<T_33>(collection: T_33[], predicate: (item: T_33, idx: number, collection: T_33[]) => boolean): number;
    every<T_34>(list: T_34[], predicate: (value: T_34, index: number) => boolean): boolean;
    some<T_35>(list: T_35[], predicate: (value: T_35, index: number) => boolean): boolean;
    forEach<T_36>(list: T_36[], action: (value: T_36, index: number) => void): void;
    forEachReverse<T_37>(list: T_37[], action: (value: T_37, index: number) => void): void;
    map<T_38, V_2>(list: T_38[], process: (value: T_38, index: number) => V_2): V_2[];
    filter<T_39>(list: T_39[], predicate: (value: T_39, index: number) => boolean): T_39[];
    reduce<T_40, V_3>(list: T_40[], step: (acc: V_3, value: T_40, index: number) => V_3, initial: V_3): V_3;
    forEachSnapshotFirst<T_41>(list: T_41[], callback: (item: T_41) => void): void;
=======
    existsAndNotEmpty<T_22>(value?: T_22[]): boolean;
    last<T_23>(arr: T_23[]): T_23;
    last<T_24 extends Node>(arr: NodeListOf<T_24>): T_24;
    areEqual<T_25>(a?: T_25[], b?: T_25[], comparator?: (a: T_25, b: T_25) => boolean): boolean;
    compareArrays(array1?: any[], array2?: any[]): boolean;
    shallowCompare(arr1: any[], arr2: any[]): boolean;
    sortNumerically(array: number[]): number[];
    removeRepeatsFromArray<T_26>(array: T_26[], object: T_26): void;
    removeFromArray<T_27>(array: T_27[], object: T_27): void;
    removeAllFromArray<T_28>(array: T_28[], toRemove: T_28[]): void;
    insertIntoArray<T_29>(array: T_29[], object: T_29, toIndex: number): void;
    insertArrayIntoArray<T_30>(dest: T_30[], src: T_30[], toIndex: number): void;
    moveInArray<T_31>(array: T_31[], objectsToMove: T_31[], toIndex: number): void;
    includes<T_32>(array: T_32[], value: T_32): boolean;
    flatten(arrayOfArrays: any[]): any[];
    pushAll<T_33>(target: T_33[], source: T_33[]): void;
    toStrings<T_34>(array: T_34[]): string[];
    findIndex<T_35>(collection: T_35[], predicate: (item: T_35, idx: number, collection: T_35[]) => boolean): number;
    every<T_36>(list: T_36[], predicate: (value: T_36, index: number) => boolean): boolean;
    some<T_37>(list: T_37[], predicate: (value: T_37, index: number) => boolean): boolean;
    forEach<T_38>(list: T_38[], action: (value: T_38, index: number) => void): void;
    forEachReverse<T_39>(list: T_39[], action: (value: T_39, index: number) => void): void;
    map<T_40, V_2>(list: T_40[], process: (value: T_40, index: number) => V_2): V_2[];
    filter<T_41>(list: T_41[], predicate: (value: T_41, index: number) => boolean): T_41[];
    reduce<T_42, V_3>(list: T_42[], step: (acc: V_3, value: T_42, index: number) => V_3, initial: V_3): V_3;
    forEachSnapshotFirst<T_43>(list: T_43[], callback: (item: T_43) => void): void;
>>>>>>> 338ea6d7
    getAriaSortState(column: import("../main").Column): "none" | "ascending" | "descending";
    getAriaLevel(element: HTMLElement): number;
    getAriaPosInSet(element: HTMLElement): number;
    setAriaLabel(element: HTMLElement, label: string): void;
    setAriaLabelledBy(element: HTMLElement, labelledBy: string): void;
    setAriaDescribedBy(element: HTMLElement, describedby: string): void;
    setAriaLevel(element: HTMLElement, level: number): void;
    setAriaDisabled(element: HTMLElement, disabled: boolean): void;
    setAriaExpanded(element: HTMLElement, expanded: boolean): void;
    removeAriaExpanded(element: HTMLElement): void;
    setAriaSetSize(element: HTMLElement, setsize: number): void;
    setAriaPosInSet(element: HTMLElement, position: number): void;
    setAriaMultiSelectable(element: HTMLElement, multiSelectable: boolean): void;
    setAriaRowCount(element: HTMLElement, rowCount: number): void;
    setAriaRowIndex(element: HTMLElement, rowIndex: number): void;
    setAriaColCount(element: HTMLElement, colCount: number): void;
    setAriaColIndex(element: HTMLElement, colIndex: number): void;
    setAriaColSpan(element: HTMLElement, colSpan: number): void;
    setAriaSort(element: HTMLElement, sort: "none" | "ascending" | "descending"): void;
    removeAriaSort(element: HTMLElement): void;
    setAriaSelected(element: HTMLElement, selected: boolean): void;
    setAriaChecked(element: HTMLElement, checked?: boolean): void;
    getNameOfClass(theClass: any): string;
    findLineByLeastSquares(values: number[]): number[];
    cssStyleObjectToMarkup(stylesToUse: any): string;
    message(msg: string): void;
    bindCellRendererToHtmlElement(cellRendererPromise: import("./promise").AgPromise<import("../main").ICellRendererComp>, eTarget: HTMLElement): void;
};<|MERGE_RESOLUTION|>--- conflicted
+++ resolved
@@ -1,8 +1,4 @@
-<<<<<<< HEAD
-// Type definitions for @ag-grid-community/core v24.1.0
-=======
 // Type definitions for @ag-grid-community/core v25.0.0
->>>>>>> 338ea6d7
 // Project: http://www.ag-grid.com/
 // Definitions by: Niall Crosby <https://github.com/ag-grid/>
 export declare const _: {
@@ -63,17 +59,6 @@
     iconNameClassMap: {
         [key: string]: string;
     };
-<<<<<<< HEAD
-    makeNull<T_13>(value?: T_13): T_13;
-    exists<T_14>(value: T_14, allowEmptyString?: boolean): boolean;
-    missing<T_15>(value: T_15): boolean;
-    missingOrEmpty<T_16>(value?: string | T_16[]): boolean;
-    toStringOrNull(value: any): string;
-    attrToNumber(value: string | number): number;
-    attrToBoolean(value: string | boolean): boolean;
-    attrToString(value: string): string;
-    referenceCompare<T_17>(left: T_17, right: T_17): boolean;
-=======
     makeNull<T_14 extends unknown>(value?: T_14): T_14;
     exists(value: string, allowEmptyString?: boolean): value is string;
     exists<T_15>(value: T_15): value is NonNullable<T_15>;
@@ -84,7 +69,6 @@
     attrToBoolean(value?: string | boolean): boolean;
     attrToString(value?: string): string;
     referenceCompare<T_18>(left: T_18, right: T_18): boolean;
->>>>>>> 338ea6d7
     jsonEquals<T1, T2>(val1: T1, val2: T2): boolean;
     defaultComparator(valueA: any, valueB: any, accentedCompare?: boolean): number;
     find<T_19>(collection: {
@@ -197,33 +181,6 @@
     getBodyHeight(): number;
     firstExistingValue<A>(...values: A[]): A;
     anyExists(values: any[]): boolean;
-<<<<<<< HEAD
-    existsAndNotEmpty<T_21>(value?: T_21[]): boolean;
-    last<T_22>(arr: T_22[]): T_22;
-    areEqual<T_23>(a: T_23[], b: T_23[], comparator?: (a: T_23, b: T_23) => boolean): boolean;
-    compareArrays(array1?: any[], array2?: any[]): boolean;
-    shallowCompare(arr1: any[], arr2: any[]): boolean;
-    sortNumerically(array: number[]): number[];
-    removeRepeatsFromArray<T_24>(array: T_24[], object: T_24): void;
-    removeFromArray<T_25>(array: T_25[], object: T_25): void;
-    removeAllFromArray<T_26>(array: T_26[], toRemove: T_26[]): void;
-    insertIntoArray<T_27>(array: T_27[], object: T_27, toIndex: number): void;
-    insertArrayIntoArray<T_28>(dest: T_28[], src: T_28[], toIndex: number): void;
-    moveInArray<T_29>(array: T_29[], objectsToMove: T_29[], toIndex: number): void;
-    includes<T_30>(array: T_30[], value: T_30): boolean;
-    flatten(arrayOfArrays: any[]): any[];
-    pushAll<T_31>(target: T_31[], source: T_31[]): void;
-    toStrings<T_32>(array: T_32[]): string[];
-    findIndex<T_33>(collection: T_33[], predicate: (item: T_33, idx: number, collection: T_33[]) => boolean): number;
-    every<T_34>(list: T_34[], predicate: (value: T_34, index: number) => boolean): boolean;
-    some<T_35>(list: T_35[], predicate: (value: T_35, index: number) => boolean): boolean;
-    forEach<T_36>(list: T_36[], action: (value: T_36, index: number) => void): void;
-    forEachReverse<T_37>(list: T_37[], action: (value: T_37, index: number) => void): void;
-    map<T_38, V_2>(list: T_38[], process: (value: T_38, index: number) => V_2): V_2[];
-    filter<T_39>(list: T_39[], predicate: (value: T_39, index: number) => boolean): T_39[];
-    reduce<T_40, V_3>(list: T_40[], step: (acc: V_3, value: T_40, index: number) => V_3, initial: V_3): V_3;
-    forEachSnapshotFirst<T_41>(list: T_41[], callback: (item: T_41) => void): void;
-=======
     existsAndNotEmpty<T_22>(value?: T_22[]): boolean;
     last<T_23>(arr: T_23[]): T_23;
     last<T_24 extends Node>(arr: NodeListOf<T_24>): T_24;
@@ -250,7 +207,6 @@
     filter<T_41>(list: T_41[], predicate: (value: T_41, index: number) => boolean): T_41[];
     reduce<T_42, V_3>(list: T_42[], step: (acc: V_3, value: T_42, index: number) => V_3, initial: V_3): V_3;
     forEachSnapshotFirst<T_43>(list: T_43[], callback: (item: T_43) => void): void;
->>>>>>> 338ea6d7
     getAriaSortState(column: import("../main").Column): "none" | "ascending" | "descending";
     getAriaLevel(element: HTMLElement): number;
     getAriaPosInSet(element: HTMLElement): number;
