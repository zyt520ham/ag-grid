--- conflicted
+++ resolved
@@ -1,12 +1,3 @@
-<<<<<<< HEAD
-import {exists} from "../../utils/generic";
-import {RowNode} from "../../entities/rowNode";
-import {pushAll} from "../../utils/array";
-import {GridOptionsWrapper} from "../../gridOptionsWrapper";
-import {Autowired, Bean} from "../../context/context";
-import {StylingService} from "../../styling/stylingService";
-
-=======
 import { exists } from "../../utils/generic";
 import { RowNode } from "../../entities/rowNode";
 import { pushAll } from "../../utils/array";
@@ -14,7 +5,6 @@
 import { Autowired, Bean } from "../../context/context";
 import { StylingService } from "../../styling/stylingService";
 import { RowClassParams } from "../../entities/gridOptions";
->>>>>>> 558c6ff6
 export interface RowCssClassCalculatorParams {
     rowNode: RowNode;
     rowIsEven: boolean;
@@ -88,11 +78,7 @@
             classes.push('ag-row-dragging');
         }
 
-<<<<<<< HEAD
-        pushAll(classes, this.processClassesFromGridOptions(params.rowNode));
-=======
         pushAll(classes, this.processClassesFromGridOptions(params.rowNode, params.scope));
->>>>>>> 558c6ff6
         pushAll(classes, this.preProcessRowClassRules(params.rowNode, params.scope));
 
         // we use absolute position unless we are doing print layout
@@ -109,11 +95,7 @@
         return classes;
     }
 
-<<<<<<< HEAD
-    public processClassesFromGridOptions(rowNode: RowNode): string[] {
-=======
     public processClassesFromGridOptions(rowNode: RowNode, scope: any): string[] {
->>>>>>> 558c6ff6
         const res: string[] = [];
 
         const process = (rowCls: string | string[]) => {
@@ -183,24 +165,10 @@
 
         this.stylingService.processClassRules(
             this.gridOptionsWrapper.rowClassRules(),
-<<<<<<< HEAD
-            {
-                value: undefined,
-                colDef: undefined,
-                data: rowNode.data,
-                node: rowNode,
-                rowIndex: rowNode.rowIndex,
-                api: this.gridOptionsWrapper.getApi(),
-                columnApi: this.gridOptionsWrapper.getColumnApi(),
-                $scope: scope,
-                context: this.gridOptionsWrapper.getContext()
-            }, onApplicableClass, onNotApplicableClass);
-=======
             rowClassParams,
             onApplicableClass,
             onNotApplicableClass
         );
->>>>>>> 558c6ff6
     }
 
     public calculateRowLevel(rowNode: RowNode): number {
