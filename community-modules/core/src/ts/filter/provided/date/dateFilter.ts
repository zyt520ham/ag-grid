--- conflicted
+++ resolved
@@ -7,10 +7,7 @@
 import { Comparator, IScalarFilterParams, ScalarFilter } from '../scalarFilter';
 import { serialiseDate, parseDateTimeFromString } from '../../../utils/date';
 import { setDisplayed } from '../../../utils/dom';
-<<<<<<< HEAD
-=======
 import { Promise } from '../../../utils';
->>>>>>> 27f95722
 
 // The date filter model takes strings, although the filter actually works with dates. This is because a Date object
 // won't convert easily to JSON. When the model is used for doing the filtering, it's converted to a Date object.
