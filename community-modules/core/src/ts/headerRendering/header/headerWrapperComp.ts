import { AgCheckbox } from "../../widgets/agCheckbox";
import { Autowired, PreDestroy } from "../../context/context";
import { Beans } from "../../rendering/beans";
import { Column } from "../../entities/column";
import { DragAndDropService, DragItem, DragSource, DragSourceType } from "../../dragAndDrop/dragAndDropService";
import { ColDef } from "../../entities/colDef";
import { Constants } from "../../constants/constants";
import { ColumnApi } from "../../columnController/columnApi";
import { ColumnController } from "../../columnController/columnController";
import { ColumnHoverService } from "../../rendering/columnHoverService";
import { CssClassApplier } from "../cssClassApplier";
import { Events } from "../../events";
import { IHeaderComp, IHeaderParams, HeaderComp } from "./headerComp";
import { IMenuFactory } from "../../interfaces/iMenuFactory";
import { GridApi } from "../../gridApi";
import { HorizontalResizeService } from "../horizontalResizeService";
import { HoverFeature } from "../hoverFeature";
import { SetLeftFeature } from "../../rendering/features/setLeftFeature";
import { SortController } from "../../sortController";
import { SelectAllFeature } from "./selectAllFeature";
import { RefSelector } from "../../widgets/componentAnnotations";
import { TouchListener } from "../../widgets/touchListener";
import { UserComponentFactory } from "../../components/framework/userComponentFactory";
import { AbstractHeaderWrapper } from "./abstractHeaderWrapper";
import { HeaderRowComp } from "../headerRowComp";
import { setAriaSort, getAriaSortState, removeAriaSort } from "../../utils/aria";
import { addCssClass, addOrRemoveCssClass, removeCssClass, setDisplayed } from "../../utils/dom";
import { KeyCode } from '../../constants/keyCode';
import { ITooltipParams } from "../../rendering/tooltipComponent";

export class HeaderWrapperComp extends AbstractHeaderWrapper {

    private static TEMPLATE = /* html */
        `<div class="ag-header-cell" role="columnheader" unselectable="on" tabindex="-1">
            <div ref="eResize" class="ag-header-cell-resize" role="presentation"></div>
            <ag-checkbox ref="cbSelectAll" class="ag-header-select-all" role="presentation"></ag-checkbox>
        </div>`;

    @Autowired('dragAndDropService') private dragAndDropService: DragAndDropService;
    @Autowired('columnController') private columnController: ColumnController;
    @Autowired('horizontalResizeService') private horizontalResizeService: HorizontalResizeService;
    @Autowired('menuFactory') private menuFactory: IMenuFactory;
    @Autowired('gridApi') private gridApi: GridApi;
    @Autowired('columnApi') private columnApi: ColumnApi;
    @Autowired('sortController') private sortController: SortController;
    @Autowired('userComponentFactory') private userComponentFactory: UserComponentFactory;
    @Autowired('columnHoverService') private columnHoverService: ColumnHoverService;
    @Autowired('beans') protected beans: Beans;

    @RefSelector('eResize') private eResize: HTMLElement;
    @RefSelector('cbSelectAll') private cbSelectAll: AgCheckbox;

    protected readonly column: Column;
    protected readonly pinned: string;

    private headerComp: IHeaderComp;
    private headerCompGui: HTMLElement;

    private headerCompVersion = 0;
    private resizeStartWidth: number;
    private resizeWithShiftKey: boolean;
    private sortable: boolean;
    private menuEnabled: boolean;

    private colDefVersion: number;
    private refreshFunctions: (() => void)[] = [];

    private moveDragSource: DragSource;
    private displayName: string;
    private draggable: boolean;

    private colDefHeaderComponent?: string | { new(): any; };
    private colDefHeaderComponentFramework?: any;

    constructor(column: Column, pinned: string) {
        super(HeaderWrapperComp.TEMPLATE);
        this.column = column;
        this.pinned = pinned;
    }

    protected postConstruct(): void {
        super.postConstruct();

        this.colDefVersion = this.columnController.getColDefVersion();

        this.updateState();

        this.setupWidth();
        this.setupMovingCss();
        this.setupTooltip();
        this.setupResize();
        this.setupMenuClass();
        this.setupSortableClass();
        this.addColumnHoverListener();
        this.addActiveHeaderMouseListeners();

        this.createManagedBean(new HoverFeature([this.column], this.getGui()));

        this.addManagedListener(this.column, Column.EVENT_FILTER_ACTIVE_CHANGED, this.onFilterChanged.bind(this));
        this.onFilterChanged();

        this.createManagedBean(new SelectAllFeature(this.cbSelectAll, this.column));
        this.createManagedBean(new SetLeftFeature(this.column, this.getGui(), this.beans));

        this.addAttributes();
        CssClassApplier.addHeaderClassesFromColDef(this.column.getColDef(), this.getGui(), this.gridOptionsWrapper,
            this.column, null);

        this.addManagedListener(this.eventService, Events.EVENT_NEW_COLUMNS_LOADED, this.onNewColumnsLoaded.bind(this));

        this.addManagedListener(this.eventService, Events.EVENT_COLUMN_VALUE_CHANGED, this.onColumnValueChanged.bind(this));
        this.addManagedListener(this.eventService, Events.EVENT_COLUMN_ROW_GROUP_CHANGED, this.onColumnRowGroupChanged.bind(this));
        this.addManagedListener(this.eventService, Events.EVENT_COLUMN_PIVOT_CHANGED, this.onColumnPivotChanged.bind(this));

        this.appendHeaderComp();
    }

    private onColumnRowGroupChanged(): void {
        this.checkDisplayName();
    }

    private onColumnPivotChanged(): void {
        this.checkDisplayName();
    }

    private onColumnValueChanged(): void {
        this.checkDisplayName();
    }

    private checkDisplayName(): void {
        // display name can change if aggFunc different, eg sum(Gold) is now max(Gold)
        if (this.displayName !== this.calculateDisplayName()) {
            this.refresh();
        }
    }

    private updateState(): void {
        const colDef = this.column.getColDef();
        this.sortable = colDef.sortable;
        this.displayName = this.calculateDisplayName();
        this.draggable = this.workOutDraggable();
    }

    private calculateDisplayName(): string {
        return this.columnController.getDisplayNameForColumn(this.column, 'header', true);
    }

    private onNewColumnsLoaded(): void {
        const colDefVersionNow = this.columnController.getColDefVersion();
        if (colDefVersionNow != this.colDefVersion) {
            this.colDefVersion = colDefVersionNow;
            this.refresh();
        }
    }

    private refresh(): void {
        this.updateState();

        const colDef = this.column.getColDef();
        const newHeaderCompConfigured =
            this.colDefHeaderComponent != colDef.headerComponent
            || this.colDefHeaderComponentFramework != colDef.headerComponentFramework;

        const headerCompRefreshed = newHeaderCompConfigured ? false : this.attemptHeaderCompRefresh();
        if (headerCompRefreshed) {
            const dragSourceIsMissing = this.draggable && !this.dragAndDropService;
            const dragSourceNeedsRemoving = !this.draggable && this.dragAndDropService;
            if (dragSourceIsMissing || dragSourceNeedsRemoving) {
                this.attachDraggingToHeaderComp();
            }
        } else {
            this.appendHeaderComp();
        }

        this.refreshFunctions.forEach(f => f());
    }

    @PreDestroy
    private destroyHeaderComp(): void {
        if (this.headerComp) {
            this.getGui().removeChild(this.headerCompGui);
            this.headerComp = this.destroyBean(this.headerComp);
            this.headerCompGui = undefined;
        }
        this.removeMoveDragSource();
    }

    private removeMoveDragSource(): void {
        if (this.moveDragSource) {
            this.dragAndDropService.removeDragSource(this.moveDragSource);
            this.moveDragSource = undefined;
        }
    }

    public attemptHeaderCompRefresh(): boolean {
        // if no header comp created yet, it's cos of async creation, so first version is yet
        // to get here, in which case we return true to say 'no need to refresh'.
        if (!this.headerComp) { return true; }
        // if no refresh method, then we want to replace the headerComp
        if (!this.headerComp.refresh) { return false; }

        // if the cell renderer has a refresh method, we call this instead of doing a refresh
        const params = this.createParams();

        // take any custom params off of the user
        const finalParams = this.userComponentFactory.createFinalParams(this.getComponentHolder(), 'headerComponent', params);

        const res = this.headerComp.refresh(finalParams);

        return res;
    }

    private addActiveHeaderMouseListeners(): void {
        const listener = (e: MouseEvent) => this.setActiveHeader(e.type === 'mouseenter');
        this.addManagedListener(this.getGui(), 'mouseenter', listener);
        this.addManagedListener(this.getGui(), 'mouseleave', listener);
    }

    private setActiveHeader(active: boolean): void {
        addOrRemoveCssClass(this.getGui(), 'ag-header-active', active);
    }

    protected onFocusIn(e: FocusEvent) {
        if (!this.getGui().contains(e.relatedTarget as HTMLElement)) {
            const headerRow = this.getParentComponent() as HeaderRowComp;
            this.focusController.setFocusedHeader(
                headerRow.getRowIndex(),
                this.getColumn()
            );
        }

        this.setActiveHeader(true);
    }

    protected onFocusOut(e: FocusEvent) {
        if (
            this.getGui().contains(e.relatedTarget as HTMLElement)
        ) { return; }

        this.setActiveHeader(false);
    }

    protected handleKeyDown(e: KeyboardEvent): void {
        const headerComp = this.headerComp as HeaderComp;
        if (!headerComp) { return; }

        if (e.keyCode === KeyCode.SPACE) {
            const checkbox = this.cbSelectAll;
            if (checkbox.isDisplayed() && !checkbox.getGui().contains(document.activeElement)) {
                e.preventDefault();
                checkbox.setValue(!checkbox.getValue());
            }
        }

        if (e.keyCode === KeyCode.ENTER) {
            if (e.ctrlKey || e.metaKey) {
                if (this.menuEnabled && headerComp.showMenu) {
                    e.preventDefault();
                    headerComp.showMenu();
                }
            } else if (this.sortable) {
                const multiSort = e.shiftKey;
                this.sortController.progressSort(this.column, multiSort, "uiColumnSorted");
            }
        }
    }

    protected onTabKeyDown(): void { }

    public getComponentHolder(): ColDef {
        return this.column.getColDef();
    }

    private addColumnHoverListener(): void {
        this.addManagedListener(this.eventService, Events.EVENT_COLUMN_HOVER_CHANGED, this.onColumnHover.bind(this));
        this.onColumnHover();
    }

    private onColumnHover(): void {
        const isHovered = this.columnHoverService.isHovered(this.column);
        addOrRemoveCssClass(this.getGui(), 'ag-column-hover', isHovered);
    }

    private setupSortableClass(): void {

        const eGui = this.getGui();

        const updateSortableCssClass = () => {
            addOrRemoveCssClass(eGui, 'ag-header-cell-sortable', this.sortable);
        };

        const updateAriaSort = () => {
            if (this.sortable) {
                setAriaSort(eGui, getAriaSortState(this.column));
            } else {
                removeAriaSort(eGui);
            }
        };

        updateSortableCssClass();
        updateAriaSort();

        this.refreshFunctions.push(updateSortableCssClass);
        this.refreshFunctions.push(updateAriaSort);

        this.addManagedListener(this.column, Column.EVENT_SORT_CHANGED, updateAriaSort.bind(this));
    }

    private onFilterChanged(): void {
        const filterPresent = this.column.isFilterActive();
        addOrRemoveCssClass(this.getGui(), 'ag-header-cell-filtered', filterPresent);
    }

    private appendHeaderComp(): void {
        this.headerCompVersion++;

        const colDef = this.column.getColDef();
        this.colDefHeaderComponent = colDef.headerComponent;
        this.colDefHeaderComponentFramework = colDef.headerComponentFramework;

        const params = this.createParams();
        const callback = this.afterHeaderCompCreated.bind(this, this.headerCompVersion);
        this.userComponentFactory.newHeaderComponent(params).then(callback);
    }

    private createParams(): IHeaderParams {

        const colDef = this.column.getColDef();

        this.menuEnabled = this.menuFactory.isMenuEnabled(this.column) && !colDef.suppressMenu;

        const params = {
            column: this.column,
            displayName: this.displayName,
            enableSorting: colDef.sortable,
            enableMenu: this.menuEnabled,
            showColumnMenu: (source: HTMLElement) => {
                this.gridApi.showColumnMenuAfterButtonClick(this.column, source);
            },
            progressSort: (multiSort?: boolean) => {
                this.sortController.progressSort(this.column, !!multiSort, "uiColumnSorted");
            },
            setSort: (sort: string, multiSort?: boolean) => {
                this.sortController.setSortForColumn(this.column, sort, !!multiSort, "uiColumnSorted");
            },
            api: this.gridApi,
            columnApi: this.columnApi,
            context: this.gridOptionsWrapper.getContext(),
            eGridHeader: this.getGui()
        } as IHeaderParams;
        return params;
    }

    private afterHeaderCompCreated(version: number, headerComp: IHeaderComp): void {

        if (version != this.headerCompVersion || !this.isAlive()) {
            this.destroyBean(headerComp);
            return;
        }

        this.destroyHeaderComp();

        this.headerComp = headerComp;
        this.headerCompGui = headerComp.getGui();
        this.getGui().appendChild(this.headerCompGui);

        this.attachDraggingToHeaderComp();
    }

    private onColumnMovingChanged(): void {
        // this function adds or removes the moving css, based on if the col is moving.
        // this is what makes the header go dark when it is been moved (gives impression to
        // user that the column was picked up).
        if (this.column.isMoving()) {
            addCssClass(this.getGui(), 'ag-header-cell-moving');
        } else {
            removeCssClass(this.getGui(), 'ag-header-cell-moving');
        }
    }

    private workOutDraggable(): boolean {
        const colDef = this.column.getColDef();
        const isSuppressMovableColumns = this.gridOptionsWrapper.isSuppressMovableColumns();

        const colCanMove = !isSuppressMovableColumns && !colDef.suppressMovable && !colDef.lockPosition;

        // we should still be allowed drag the column, even if it can't be moved, if the column
        // can be dragged to a rowGroup or pivot drop zone
        return colCanMove || colDef.enableRowGroup || colDef.enablePivot;
    }

    private attachDraggingToHeaderComp(): void {

        this.removeMoveDragSource();

        if (!this.draggable) { return; }

        this.moveDragSource = {
            type: DragSourceType.HeaderCell,
            eElement: this.headerCompGui,
            defaultIconName: DragAndDropService.ICON_HIDE,
            getDragItem: () => this.createDragItem(),
            dragItemName: this.displayName,
            onDragStarted: () => this.column.setMoving(true, "uiColumnMoved"),
            onDragStopped: () => this.column.setMoving(false, "uiColumnMoved")
        };

        this.dragAndDropService.addDragSource(this.moveDragSource, true);
    }

    private createDragItem(): DragItem {
        const visibleState: { [key: string]: boolean; } = {};
        visibleState[this.column.getId()] = this.column.isVisible();

        return {
            columns: [this.column],
            visibleState: visibleState
        };
    }

    private setupResize(): void {
        const colDef = this.getComponentHolder();

        const destroyResizeFuncs: (() => void)[] = [];

        let canResize: boolean;
        let canAutosize: boolean;

        const addResize = () => {
            setDisplayed(this.eResize, canResize);

            if (!canResize) { return; }

            const finishedWithResizeFunc = this.horizontalResizeService.addResizeBar({
                eResizeBar: this.eResize,
                onResizeStart: this.onResizeStart.bind(this),
                onResizing: this.onResizing.bind(this, false),
                onResizeEnd: this.onResizing.bind(this, true)
            });
            destroyResizeFuncs.push(finishedWithResizeFunc);

            if (canAutosize) {
                const skipHeaderOnAutoSize = this.gridOptionsWrapper.isSkipHeaderOnAutoSize();

                const autoSizeColListener = () => {
                    this.columnController.autoSizeColumn(this.column, skipHeaderOnAutoSize, "uiColumnResized");
                };

                this.eResize.addEventListener('dblclick', autoSizeColListener);
                const touchListener: TouchListener = new TouchListener(this.eResize);
                touchListener.addEventListener(TouchListener.EVENT_DOUBLE_TAP, autoSizeColListener);

                this.addDestroyFunc(() => {
                    this.eResize.removeEventListener('dblclick', autoSizeColListener);
                    touchListener.removeEventListener(TouchListener.EVENT_DOUBLE_TAP, autoSizeColListener);
                    touchListener.destroy();
                });
            }
        };

        const removeResize = () => {
            destroyResizeFuncs.forEach(f => f());
            destroyResizeFuncs.length = 0;
        };

        const refresh = () => {
            const resize = this.column.isResizable();
            const autoSize = !this.gridOptionsWrapper.isSuppressAutoSize() && !colDef.suppressAutoSize;
            const propertyChange = resize !== canResize || autoSize !== canAutosize;
            if (propertyChange) {
                canResize = resize;
                canAutosize = autoSize;
                removeResize();
                addResize();
            }
        };

        refresh();
        this.addDestroyFunc(removeResize);
        this.refreshFunctions.push(refresh);
    }

    public onResizing(finished: boolean, resizeAmount: number): void {
        const resizeAmountNormalised = this.normaliseResizeAmount(resizeAmount);
        const columnWidths = [{ key: this.column, newWidth: this.resizeStartWidth + resizeAmountNormalised }];
        this.columnController.setColumnWidths(columnWidths, this.resizeWithShiftKey, finished, "uiColumnDragged");

        if (finished) {
            removeCssClass(this.getGui(), 'ag-column-resizing');
        }
    }

    public onResizeStart(shiftKey: boolean): void {
        this.resizeStartWidth = this.column.getActualWidth();
        this.resizeWithShiftKey = shiftKey;

        addCssClass(this.getGui(), 'ag-column-resizing');
    }

    public getTooltipParams(): ITooltipParams {
<<<<<<< HEAD
        const colDef = this.getComponentHolder();

        return {
            location: 'header',
            colDef,
            column: this.getColumn(),
            value: this.getTooltipText(),
        };
    }

    private getTooltipText(): string {
        return this.getComponentHolder().headerTooltip;
    }

    private setupTooltip(): void {
        let tooltipFeature: TooltipFeature;
        let tooltipText: string;

        const usingBrowserTooltips = this.gridOptionsWrapper.isEnableBrowserTooltips();

        const removeTooltip = () => {
            if (usingBrowserTooltips) {
                this.getGui().removeAttribute('title');
            } else {
                if (tooltipFeature) {
                    tooltipFeature = this.destroyBean(tooltipFeature);
                }
            }
        };

        const addTooltip = () => {
            if (usingBrowserTooltips) {
                this.getGui().setAttribute('title', tooltipText);
            } else {
                tooltipFeature = this.createBean(new TooltipFeature(this));
            }
        };
=======
        const res = super.getTooltipParams();
        res.location = 'header';
        res.colDef = this.column.getColDef();
        return res;
    }

    private setupTooltip(): void {
>>>>>>> 338ea6d7

        const refresh = () => {
            const newTooltipText = this.column.getColDef().headerTooltip;
            this.setTooltip(newTooltipText);
        };

        refresh();

        this.refreshFunctions.push(refresh);
    }

    private setupMovingCss(): void {
        this.addManagedListener(this.column, Column.EVENT_MOVING_CHANGED, this.onColumnMovingChanged.bind(this));
        this.onColumnMovingChanged();
    }

    private addAttributes(): void {
        this.getGui().setAttribute("col-id", this.column.getColId());
    }

    private setupWidth(): void {
        this.addManagedListener(this.column, Column.EVENT_WIDTH_CHANGED, this.onColumnWidthChanged.bind(this));
        this.onColumnWidthChanged();
    }

    private setupMenuClass(): void {
        this.addManagedListener(this.column, Column.EVENT_MENU_VISIBLE_CHANGED, this.onMenuVisible.bind(this));
    }

    private onMenuVisible(): void {
        this.addOrRemoveCssClass('ag-column-menu-visible', this.column.isMenuVisible());
    }

    private onColumnWidthChanged(): void {
        this.getGui().style.width = this.column.getActualWidth() + 'px';
    }

    // optionally inverts the drag, depending on pinned and RTL
    // note - this method is duplicated in RenderedHeaderGroupCell - should refactor out?
    private normaliseResizeAmount(dragChange: number): number {
        let result = dragChange;

        if (this.gridOptionsWrapper.isEnableRtl()) {
            // for RTL, dragging left makes the col bigger, except when pinning left
            if (this.pinned !== Constants.PINNED_LEFT) {
                result *= -1;
            }
        } else {
            // for LTR (ie normal), dragging left makes the col smaller, except when pinning right
            if (this.pinned === Constants.PINNED_RIGHT) {
                result *= -1;
            }
        }

        return result;
    }
}<|MERGE_RESOLUTION|>--- conflicted
+++ resolved
@@ -498,45 +498,6 @@
     }
 
     public getTooltipParams(): ITooltipParams {
-<<<<<<< HEAD
-        const colDef = this.getComponentHolder();
-
-        return {
-            location: 'header',
-            colDef,
-            column: this.getColumn(),
-            value: this.getTooltipText(),
-        };
-    }
-
-    private getTooltipText(): string {
-        return this.getComponentHolder().headerTooltip;
-    }
-
-    private setupTooltip(): void {
-        let tooltipFeature: TooltipFeature;
-        let tooltipText: string;
-
-        const usingBrowserTooltips = this.gridOptionsWrapper.isEnableBrowserTooltips();
-
-        const removeTooltip = () => {
-            if (usingBrowserTooltips) {
-                this.getGui().removeAttribute('title');
-            } else {
-                if (tooltipFeature) {
-                    tooltipFeature = this.destroyBean(tooltipFeature);
-                }
-            }
-        };
-
-        const addTooltip = () => {
-            if (usingBrowserTooltips) {
-                this.getGui().setAttribute('title', tooltipText);
-            } else {
-                tooltipFeature = this.createBean(new TooltipFeature(this));
-            }
-        };
-=======
         const res = super.getTooltipParams();
         res.location = 'header';
         res.colDef = this.column.getColDef();
@@ -544,7 +505,6 @@
     }
 
     private setupTooltip(): void {
->>>>>>> 338ea6d7
 
         const refresh = () => {
             const newTooltipText = this.column.getColDef().headerTooltip;
