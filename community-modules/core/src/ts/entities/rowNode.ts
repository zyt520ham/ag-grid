--- conflicted
+++ resolved
@@ -187,11 +187,7 @@
     public childrenMapped: { [key: string]: any; } | null = {};
 
     /** Server Side Row Model Only - the children are in an infinite cache */
-<<<<<<< HEAD
-    public childrenCache: RowNodeCache<IRowNodeBlock, RowNodeCacheParams> | null;
-=======
     public childStore: IServerSideStore | null;
->>>>>>> 338ea6d7
 
     /** Groups only - True if group is expanded, otherwise false */
     public expanded: boolean;
