--- conflicted
+++ resolved
@@ -22,11 +22,7 @@
     stylingService: StylingService;
     gridOptionsWrapper: GridOptionsWrapper;
     getInitialRowClasses(params: RowCssClassCalculatorParams): string[];
-<<<<<<< HEAD
-    processClassesFromGridOptions(rowNode: RowNode): string[];
-=======
     processClassesFromGridOptions(rowNode: RowNode, scope: any): string[];
->>>>>>> 558c6ff6
     private preProcessRowClassRules;
     processRowClassRules(rowNode: RowNode, scope: any, onApplicableClass: (className: string) => void, onNotApplicableClass?: (className: string) => void): void;
     calculateRowLevel(rowNode: RowNode): number;
