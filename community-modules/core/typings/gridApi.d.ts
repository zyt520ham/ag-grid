--- conflicted
+++ resolved
@@ -29,11 +29,8 @@
 import { RowDataTransaction } from "./interfaces/rowDataTransaction";
 import { RowDropZoneParams, RowDropZoneEvents } from "./gridPanel/rowDragFeature";
 import { AgChartThemeOverrides } from "./interfaces/iAgChartOptions";
-<<<<<<< HEAD
-=======
 import { ServerSideTransaction, ServerSideTransactionResult } from "./interfaces/serverSideTransaction";
 import { ServerSideStoreState } from "./interfaces/IServerSideStore";
->>>>>>> 338ea6d7
 export interface StartEditingCellParams {
     rowIndex: number;
     colKey: string | Column;
@@ -324,11 +321,8 @@
     getCurrentRedoSize(): number;
     getChartModels(): ChartModel[];
     createRangeChart(params: CreateRangeChartParams): ChartRef | undefined;
-<<<<<<< HEAD
-=======
     createCrossFilterChart(params: CreateRangeChartParams): ChartRef | undefined;
     restoreChart(chartModel: ChartModel, chartContainer?: HTMLElement): ChartRef | undefined;
->>>>>>> 338ea6d7
     createPivotChart(params: CreatePivotChartParams): ChartRef | undefined;
     copySelectedRowsToClipboard(includeHeader: boolean, columnKeys?: (string | Column)[]): void;
     copySelectedRangeToClipboard(includeHeader: boolean): void;
@@ -349,16 +343,11 @@
         [key: string]: IAggFunc;
     }): void;
     clearAggFuncs(): void;
-<<<<<<< HEAD
-    applyServerSideTransaction(rowDataTransaction: RowDataTransaction, route?: string[]): void;
-    applyTransaction(rowDataTransaction: RowDataTransaction): RowNodeTransaction;
-=======
     applyServerSideTransaction(transaction: ServerSideTransaction): ServerSideTransactionResult | undefined;
     applyServerSideTransactionAsync(transaction: ServerSideTransaction, callback?: (res: ServerSideTransactionResult) => void): void;
     retryServerSideLoads(): void;
     flushServerSideAsyncTransactions(): void;
     applyTransaction(rowDataTransaction: RowDataTransaction): RowNodeTransaction | null | undefined;
->>>>>>> 338ea6d7
     /** @deprecated */
     updateRowData(rowDataTransaction: RowDataTransaction): RowNodeTransaction;
     applyTransactionAsync(rowDataTransaction: RowDataTransaction, callback?: (res: RowNodeTransaction) => void): void;
@@ -378,18 +367,12 @@
     purgeEnterpriseCache(route?: string[]): void;
     /** @deprecated */
     purgeServerSideCache(route?: string[]): void;
-<<<<<<< HEAD
-    getVirtualRowCount(): number;
-    getInfiniteRowCount(): number;
-    isMaxRowFound(): boolean;
-=======
     refreshServerSideStore(params: RefreshStoreParams): void;
     getServerSideStoreState(): ServerSideStoreState[];
     getVirtualRowCount(): number | null | undefined;
     getInfiniteRowCount(): number | undefined;
     isMaxRowFound(): boolean | undefined;
     isLastRowIndexKnown(): boolean | undefined;
->>>>>>> 338ea6d7
     setVirtualRowCount(rowCount: number, maxRowFound?: boolean): void;
     setInfiniteRowCount(rowCount: number, maxRowFound?: boolean): void;
     getVirtualPageState(): any;
