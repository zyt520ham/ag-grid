--- conflicted
+++ resolved
@@ -53,17 +53,10 @@
     startColumn: Column;
 }
 export interface CellRangeParams {
-<<<<<<< HEAD
-    rowStartIndex?: number;
-    rowStartPinned?: string;
-    rowEndIndex?: number;
-    rowEndPinned?: string;
-=======
     rowStartIndex: number | null;
     rowStartPinned?: string | null;
     rowEndIndex: number | null;
     rowEndPinned?: string | null;
->>>>>>> 558c6ff6
     columnStart?: string | Column;
     columnEnd?: string | Column;
     columns?: (string | Column)[];
