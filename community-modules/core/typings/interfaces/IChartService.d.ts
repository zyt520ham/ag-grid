import { ChartType, ChartOptions } from "./iChartOptions";
import { ChartRef } from "../entities/gridOptions";
<<<<<<< HEAD
import { CreateRangeChartParams, CreatePivotChartParams } from "../gridApi";
=======
import { CreateCrossFilterChartParams, CreatePivotChartParams, CreateRangeChartParams } from "../gridApi";
>>>>>>> 338ea6d7
import { CellRangeParams } from "./iRangeController";
export interface GetChartImageDataUrlParams {
    type?: string;
}
export interface ChartModel {
    chartId: string;
    cellRange: CellRangeParams;
    chartType: ChartType;
    chartThemeName?: string;
    chartOptions: ChartOptions<any>;
    chart: any;
    getChartImageDataURL: (params: GetChartImageDataUrlParams) => string;
}
export interface IChartService {
    getChartModels(): ChartModel[];
    createRangeChart(params: CreateRangeChartParams): ChartRef | undefined;
    createCrossFilterChart(params: CreateCrossFilterChartParams): ChartRef | undefined;
    createChartFromCurrentRange(chartType: ChartType): ChartRef | undefined;
    createPivotChart(params: CreatePivotChartParams): ChartRef | undefined;
}<|MERGE_RESOLUTION|>--- conflicted
+++ resolved
@@ -1,10 +1,6 @@
 import { ChartType, ChartOptions } from "./iChartOptions";
 import { ChartRef } from "../entities/gridOptions";
-<<<<<<< HEAD
-import { CreateRangeChartParams, CreatePivotChartParams } from "../gridApi";
-=======
 import { CreateCrossFilterChartParams, CreatePivotChartParams, CreateRangeChartParams } from "../gridApi";
->>>>>>> 338ea6d7
 import { CellRangeParams } from "./iRangeController";
 export interface GetChartImageDataUrlParams {
     type?: string;
