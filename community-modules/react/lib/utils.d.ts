<<<<<<< HEAD
// @ag-grid-community/react v23.1.1
=======
// @ag-grid-community/react v23.2.0
>>>>>>> 27f95722
export declare const assignProperties: (to: {}, from: {}) => void;
export declare const assign: (obj: any, prop: any, value: any) => void;<|MERGE_RESOLUTION|>--- conflicted
+++ resolved
@@ -1,7 +1,3 @@
-<<<<<<< HEAD
-// @ag-grid-community/react v23.1.1
-=======
 // @ag-grid-community/react v23.2.0
->>>>>>> 27f95722
 export declare const assignProperties: (to: {}, from: {}) => void;
 export declare const assign: (obj: any, prop: any, value: any) => void;