--- conflicted
+++ resolved
@@ -55,10 +55,7 @@
 
     protected eGridDiv!: HTMLElement;
 
-<<<<<<< HEAD
-=======
     readonly SYNCHRONOUS_CHANGE_PROPERTIES = ['context']
->>>>>>> 558c6ff6
 
     constructor(public props: any) {
         super(props);
@@ -210,19 +207,8 @@
         this.extractGridPropertyChanges(prevProps, nextProps, changes);
         this.extractDeclarativeColDefChanges(nextProps, changes);
 
-<<<<<<< HEAD
-        if (Object.keys(changes).length > 0) {
-            window.setTimeout(() => {
-                // destroyed?
-                if(this.api) {
-                    ComponentUtil.processOnChange(changes, this.gridOptions, this.api, this.columnApi)
-                }
-            });
-        }
-=======
         this.processSynchronousChanges(changes);
         this.processAsynchronousChanges(changes);
->>>>>>> 558c6ff6
     }
 
     private extractDeclarativeColDefChanges(nextProps: any, changes: any) {
