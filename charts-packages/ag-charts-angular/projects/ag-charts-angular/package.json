--- conflicted
+++ resolved
@@ -1,10 +1,6 @@
 {
   "name": "ag-charts-angular",
-<<<<<<< HEAD
-  "version": "2.1.0",
-=======
   "version": "3.0.0",
->>>>>>> 338ea6d7
   "repository": {
     "type": "git",
     "url": "https://github.com/ag-grid/ag-grid.git"
