--- conflicted
+++ resolved
@@ -1,6 +1,2 @@
-<<<<<<< HEAD
-// ag-charts-react v2.1.0
-=======
 // ag-charts-react v3.0.0
->>>>>>> 338ea6d7
 export * from './agChartsReact';