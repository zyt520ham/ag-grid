--- conflicted
+++ resolved
@@ -384,15 +384,6 @@
         let skipped = 0;
         if (groupVisible) {
             for (const child of Object.values(visibleChildren)) {
-<<<<<<< HEAD
-                if (!forceRender && child.dirty === RedrawType.NONE) {
-                    // Skip children that don't need to be redrawn.
-                    if (stats) skipped += child.nodeCount.count;
-                    continue;
-                }
-
-=======
->>>>>>> f1382a4c
                 ctx.save();
                 child.render(childRenderContext);
                 ctx.restore();
@@ -440,7 +431,7 @@
             if (result !== 0) {
                 return result;
             }
-            return a.id < b.id ? -1 : 
+            return a.id < b.id ? -1 :
                 a.id > b.id ? 1 :
                 0;
         });
